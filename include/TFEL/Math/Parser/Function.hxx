--- conflicted
+++ resolved
@@ -12,14 +12,15 @@
  * project under specific licensing conditions.
  */
 
-#ifndef LIB_TFEL_FUNCTION_HXX
-#define LIB_TFEL_FUNCTION_HXX
+#ifndef LIB_TFEL_MATH_PARSER_FUNCTION_HXX
+#define LIB_TFEL_MATH_PARSER_FUNCTION_HXX
 
 #include <memory>
 #include "TFEL/Config/TFELConfig.hxx"
 #include "TFEL/Math/Parser/Expr.hxx"
 
 namespace tfel {
+
   namespace math {
 
     namespace parser {
@@ -30,49 +31,6 @@
 
       typedef double (*StandardFunctionPtr)(double);
 
-<<<<<<< HEAD
-      template<StandardFunctionPtr f>
-      struct TFEL_VISIBILITY_LOCAL StandardFunction final
-	: public Function
-      {
-	/*!
-	 * \param[in] n: name of the function
-	 * \param[in] e: expression
-	 */
-	StandardFunction(const char* const,
-			 const std::shared_ptr<Expr>) noexcept;
-	/*!
-	 *\return the value resulting for the evaluation of the
-	 * function and its argument
-	 */
-	double getValue() const override;
-	/*!
-	 * \return a string representation of the evaluator suitable to
-	 * be integrated in a C++ code.
-	 * \param[in] m: a map used to change the names of the variables
-	 */
-	std::string getCxxFormula(const std::vector<std::string>&) const override;
-	void checkCyclicDependency(std::vector<std::string>&) const override;
-	std::shared_ptr<Expr> resolveDependencies(const std::vector<double>&) const override;
-	std::shared_ptr<Expr> differentiate(const std::vector<double>::size_type,
-					    const std::vector<double>&) const override;
-	std::shared_ptr<Expr> clone(const std::vector<double>&) const override;
-	std::shared_ptr<Expr>
-	createFunctionByChangingParametersIntoVariables(const std::vector<double>&,
-							const std::vector<std::string>&,
-							const std::map<std::string,
-							std::vector<double>::size_type>&) const override;
-	void getParametersNames(std::set<std::string>&) const override;
-	~StandardFunction() override;
-      private:
-	StandardFunction& operator=(const StandardFunction&) = delete;
-	StandardFunction& operator=(StandardFunction&&) = delete;
-	//! name
-	const char* const name;
-	//! argument
-	const std::shared_ptr<Expr> expr;
-      }; // end of struct StandardFunction
-=======
       struct StandardFunctionBase {
         TFEL_NORETURN static void
         throwUnimplementedDifferentiateFunctionException();
@@ -86,7 +44,6 @@
          */
         static std::string getCxxFormula(const char*, const std::string&);
       };  // end of struct StandardFunctionBase
->>>>>>> 6f33f9c1
 
       template <StandardFunctionPtr f>
       struct TFEL_VISIBILITY_LOCAL StandardFunction final : public Function {
@@ -94,7 +51,8 @@
          * \param[in] n: name of the function
          * \param[in] e: expression
          */
-        StandardFunction(const char* const, const std::shared_ptr<Expr>);
+        StandardFunction(const char* const,
+                         const std::shared_ptr<Expr>) noexcept;
         /*!
          *\return the value resulting for the evaluation of the
          * function and its argument
