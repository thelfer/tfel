/*!
 * \file   include/TFEL/Math/stensor.hxx
 * \brief
 * \author Thomas Helfer
 * \date   04 May 2006
 * \copyright Copyright (C) 2006-2018 CEA/DEN, EDF R&D. All rights
 * reserved.
 * This project is publicly released under either the GNU GPL Licence
 * or the CECILL-A licence. A copy of thoses licences are delivered
 * with the sources of TFEL. CEA or EDF may also distribute this
 * project under specific licensing conditions.
 */

#ifndef LIB_TFEL_MATH_STENSOR_HXX
#define LIB_TFEL_MATH_STENSOR_HXX

#include <tuple>
#include <cstddef>
#include <iterator>
#include <type_traits>
#include "TFEL/Config/TFELConfig.hxx"
#include "TFEL/TypeTraits/IsAssignableTo.hxx"
#include "TFEL/Math/power.hxx"
#include "TFEL/Math/General/MathObjectTraits.hxx"
#include "TFEL/Math/General/BasicOperations.hxx"
#include "TFEL/Math/General/EmptyRunTimeProperties.hxx"
#include "TFEL/Math/General/DerivativeType.hxx"
#include "TFEL/Math/Array/GenericFixedSizeArray.hxx"
#include "TFEL/Math/Array/View.hxx"
#include "TFEL/Math/Vector/VectorConcept.hxx"
#include "TFEL/Math/Matrix/MatrixConcept.hxx"
#include "TFEL/Math/ST2toST2/ST2toST2Concept.hxx"
#include "TFEL/Math/Stensor/StensorConcept.hxx"
#include "TFEL/Math/Stensor/StensorConceptOperations.hxx"
#include "TFEL/Math/Forward/tvector.hxx"
#include "TFEL/Math/Forward/tmatrix.hxx"
#include "TFEL/Math/Forward/stensor.hxx"
#include "TFEL/Math/Forward/st2tost2.hxx"

namespace tfel::math {

  /*!
   * \brief partial specialisation of the `DerivativeTypeDispatcher`
   * metafunction.
   */
  template <StensorConcept StensorType, typename ScalarType>
  struct DerivativeTypeDispatcher<StensorTag,
                                  ScalarTag,
                                  StensorType,
                                  ScalarType> {
    static_assert(isScalar<ScalarType>(), "ScalarType is not a scalar");
    static_assert(isScalar<numeric_type<StensorType>>(),
                  "the symmetric tensor type does not hold a scalar");
    //! \brief result
    using type =
        stensor<getSpaceDimension<StensorType>(),
                derivative_type<numeric_type<StensorType>, ScalarType>>;
  };  // end of struct DerivativeTypeDispatcher
  /*!
   * \brief partial specialisation of the `DerivativeTypeDispatcher`
   * metafunction.
   */
  template <typename ScalarType, StensorConcept StensorType>
  struct DerivativeTypeDispatcher<ScalarTag,
                                  StensorTag,
                                  ScalarType,
                                  StensorType> {
    static_assert(isScalar<ScalarType>(), "ScalarType is not a scalar");
    //! \brief result
    using type =
        stensor<getSpaceDimension<StensorType>(),
                derivative_type<ScalarType, numeric_type<StensorType>>>;
  };  // end of struct DerivativeTypeDispatcher

  //! \brief an helper structure inherited by the `stensor` class
  struct stensor_common {
    //! \brief available eigen solver
    enum EigenSolver {
      //! historical algorithm
      TFELEIGENSOLVER,
      //! non iterative solver from Joachim Kopp,
      FSESANALYTICALEIGENSOLVER,
      //! Jacobi iterative solver from Joachim Kopp
      FSESJACOBIEIGENSOLVER,
      //! QL with implicit shifts iterative solver from Joachim Kopp
      FSESQLEIGENSOLVER,
      //!  Cuppen's Divide & Conquer solver from Joachim Kopp
      FSESCUPPENEIGENSOLVER,
      //!  hybride solver from Joachim Kopp
      FSESHYBRIDEIGENSOLVER,
      //! iterative solver from David Eberly, Geometric Tools
      GTESYMMETRICQREIGENSOLVER,
      //! non iterative solver from Isaac Harari and Uri Albocher,
      HARARIEIGENSOLVER
    };  // end of EigenSolver
    //! \brief available eigen solver
    enum EigenValuesOrdering {
      //! sort eigenvalues from the lowest to the greatest
      ASCENDING,
      //! sort eigenvalues from the greatest to the lowest
      DESCENDING,
      //! no ordering
      UNSORTED
    };  // end of EigenValuesOrdering
  };    // end of struct stensor_common

  template <unsigned short N, typename ValueType>
  struct stensor
      : StensorConceptBase<stensor<N, ValueType>>,
        stensor_common,
        GenericFixedSizeArray<
            stensor<N, ValueType>,
            FixedSizeVectorPolicy<StensorDimeToSize<N>::value, ValueType>> {
    static_assert((N == 1u) || (N == 2u) || (N == 3u));
    //! \brief a simple alias
    using GenericFixedSizeArrayBase = GenericFixedSizeArray<
        stensor<N, ValueType>,
        FixedSizeVectorPolicy<StensorDimeToSize<N>::value, ValueType>>;
    //
    TFEL_MATH_FIXED_SIZE_ARRAY_DEFAULT_METHODS(stensor,
                                               GenericFixedSizeArrayBase);
    // inheriting GenericFixedSizeArray' access operators
    using GenericFixedSizeArrayBase::operator[];
    using GenericFixedSizeArrayBase::operator();
    //! \brief import from external memory location which uses Voigt notations
    //! for strains
    template <typename InputIterator>
    TFEL_HOST_DEVICE constexpr void
    importVoigt(const InputIterator) noexcept requires(
        std::is_same_v<typename std::iterator_traits<InputIterator>::value_type,
                       base_type<ValueType>>);
    //! \brief import from external memory location which uses Voigt notations
    //! for stresses
    template <typename InputIterator>
    TFEL_HOST_DEVICE constexpr void
    importTab(const InputIterator) noexcept requires(
        std::is_same_v<typename std::iterator_traits<InputIterator>::value_type,
                       base_type<ValueType>>);
    //! \brief import values from external memory location
    template <typename InputIterator>
    TFEL_HOST_DEVICE constexpr void
    import(const InputIterator) noexcept requires(
        std::is_same_v<typename std::iterator_traits<InputIterator>::value_type,
                       base_type<ValueType>>);
    /*!
     * \brief export to external memory location using Voigt notations for0
     * stresses
     */
    TFEL_HOST_DEVICE constexpr void  //
    exportTab(base_type<ValueType>* const) const noexcept;
    //! \brief write to external memory location
    TFEL_HOST_DEVICE constexpr void  //
    write(base_type<ValueType>* const) const noexcept;
    /*!
     * compute eigenvalues
     * \tparam     es:  eigen solver
     * \param[out] vp0: first eigen value
     * \param[out] vp1: first eigen value
     * \param[out] vp2: first eigen value
     * \param[in]  b:   refine eigenvalues
     */
    template <EigenSolver = TFELEIGENSOLVER>
    TFEL_HOST_DEVICE TFEL_MATH_INLINE2 void computeEigenValues(
        ValueType&, ValueType&, ValueType&, const bool = false) const;
    /*!
     * compute eigenvalues
     * \tparam     es: eigen solver
     * \param[out] vp: eigen values
     * \param[in]  b:  refine eigenvalues
     */
    template <EigenSolver = TFELEIGENSOLVER>
    TFEL_HOST_DEVICE TFEL_MATH_INLINE2 void computeEigenValues(
        tvector<3u, ValueType>&, const bool = false) const;
    /*!
     * compute eigenvalues
     * \tparam    es: eigen solver
     * \param[in] b:  refine eigenvalues
     * \return eigen values
     */
    template <EigenSolver = TFELEIGENSOLVER>
    TFEL_HOST_DEVICE TFEL_MATH_INLINE2 tvector<3u, ValueType>
    computeEigenValues(const bool = false) const;
    /*!
     * compute eigenvalues
     * \tparam     es:  eigen solver
     * \param[out] vp0: first eigen value
     * \param[out] vp1: first eigen value
     * \param[out] vp2: first eigen value
     * \param[in]  o:   eigenvalues ordering
     * \param[in]  b:   refine eigenvalues
     */
    template <EigenSolver = TFELEIGENSOLVER>
    TFEL_HOST_DEVICE TFEL_MATH_INLINE2 void computeEigenValues(
        ValueType&,
        ValueType&,
        ValueType&,
        const EigenValuesOrdering,
        const bool = false) const;
    /*!
     * compute eigenvalues
     * \tparam     es: eigen solver
     * \param[out] vp: eigen values
     * \param[in]  o:  eigenvalues ordering
     * \param[in]  b:  refine eigenvalues
     */
    template <EigenSolver = TFELEIGENSOLVER>
    TFEL_HOST_DEVICE TFEL_MATH_INLINE2 void computeEigenValues(
        tvector<3u, ValueType>&,
        const EigenValuesOrdering,
        const bool = false) const;
    /*!
     * compute eigenvalues
     * \tparam    es: eigen solver
     * \param[in] o:  eigenvalues ordering
     * \param[in] b:  refine eigenvalues
     * \return eigen values
     */
    template <EigenSolver = TFELEIGENSOLVER>
    TFEL_HOST_DEVICE TFEL_MATH_INLINE2 tvector<3u, ValueType>
    computeEigenValues(const EigenValuesOrdering, const bool = false) const;
    /*!
     * compute eigenvectors and eigenvalues
     * \tparam    es: eigen solver
     * \param[in] b:  refine eigenvalues
     */
    template <EigenSolver = TFELEIGENSOLVER>
    TFEL_HOST_DEVICE TFEL_MATH_INLINE2
        std::tuple<tvector<3u, ValueType>, rotation_matrix<ValueType>>
        computeEigenVectors(const bool = false) const;
    /*!
     * compute eigenvectors and eigenvalues
     * \tparam     es: eigen solver
     * \param[out] vp : eigenvalues
     * \param[out] m  : rotation matrix
     * \param[in]  b  : refine eigenvalues
     */
    template <EigenSolver = TFELEIGENSOLVER>
    TFEL_HOST_DEVICE TFEL_MATH_INLINE2 void computeEigenVectors(
        tvector<3u, ValueType>&,
        rotation_matrix<ValueType>&,
        const bool = false) const;
    /*!
     * compute eigenvectors and eigenvalues
     * \tparam    es: eigen solver
     * \param[in] o:  eigenvalues ordering
     * \param[in] b: refine eigenvalues
     */
    template <EigenSolver = TFELEIGENSOLVER>
    TFEL_HOST_DEVICE TFEL_MATH_INLINE2
        std::tuple<tvector<3u, ValueType>, rotation_matrix<ValueType>>
        computeEigenVectors(const EigenValuesOrdering,
                            const bool = false) const;
    /*!
     * compute eigenvectors and eigenvalues
     * \tparam     es: eigen solver
     * \param[out] vp: eigenvalues
     * \param[out] m:  rotation matrix
     * \param[in]  o:  eigenvalues ordering
     * \param[in]  b:  refine eigenvalues
     */
    template <EigenSolver = TFELEIGENSOLVER>
    TFEL_HOST_DEVICE TFEL_MATH_INLINE2 void computeEigenVectors(
        tvector<3u, ValueType>&,
        rotation_matrix<ValueType>&,
        const EigenValuesOrdering,
        const bool = false) const;
    /*!
     * compute eigenvector associated to a given eigenvalue
     * \note the given vector must be properly allocated and the
     * eigenvector is stored in the three first locations
     * \note no check made that the given value is an eigenvalue of
     * the tensor
     * \note the eigen value geometric multiplicity must be egal to
     * one.
     * \param[out] ev : eigen vector
     * \param[in]  vp : eigenvalue
     */
    template <typename VectorType>
    TFEL_HOST_DEVICE TFEL_MATH_INLINE2 bool computeEigenVector(
        VectorType&, const ValueType) const;
    /*!
     * \brief change basis
     * \param[in] m: rotation matrix
     */
    TFEL_HOST_DEVICE constexpr void changeBasis(
        const rotation_matrix<base_type<ValueType>>&) noexcept;
    //! \return the identity
    TFEL_HOST_DEVICE static constexpr stensor<N, base_type<ValueType>>
    Id() noexcept;
    
<<<<<<< HEAD
    /*!
   * \brief set the component (i,j) of a `stensor` to Aij (it will
   * automatically multiply the components of type 12, 23 and 13 by sqrt(2) in the Voigt notation)
   * \return void
   * \param[in] A : second-order tensor 
   * \param[in] i,j : indices
   * \param[in] Aij : value
   */
    template <typename T>
    TFEL_HOST_DEVICE constexpr void setComponent(StensorConcept auto&,
                                              unsigned short,
                                              unsigned short,
                                              const T&);
    
    /*!
   * \brief get the component (i,j) of a `stensor`
   * \return the true value Aij (and not the value in the Voigt notation)
   * \param[in] A : second-order tensor
   * \param[in] i,j : indices
=======
  /*!
   * \brief This function set the component (i,j) of a `stensor` to
   * a value `Aij`, using the function `VoigtIndex`.
   * \return void
   * \tparam NumType: type of the values of the `stensor`
   * \tparam T : type of the value `Aij` to set must be same as
   * the type of the values of the `stensor`.
   * \param[in] A: `stensor`
   * \param[in] i,j: `unsigned short`
   * \param[in] Aij: value that we want for \f[A_{ij}\f]
   */
    template <typename NumType, typename T>
    TFEL_HOST_DEVICE constexpr void setComponent(StensorConcept auto&,
                                              unsigned short,
                                              unsigned short,
                                              const T&) noexcept
       requires (isAssignableTo<NumType, T>());
    
    /*!
   * \brief This function returns the component (i,j) of a `stensor`,
   * using the function `VoigtIndex`.
   * \return the value \f[A_{ij}\f]
   * \param[in] A: `stensor`
   * \param[in] i,j: `unsigned short`
>>>>>>> d089f254
   */
    TFEL_HOST_DEVICE constexpr auto getComponent(const StensorConcept auto&,
                                              unsigned short,
                                              unsigned short);
    
    /*!
     * copy the value from a container
     */
    template <typename InputIterator>
    TFEL_HOST_DEVICE void constexpr copy(const InputIterator src) noexcept;
    /*!
     * build a symmetric tensor from a matrix
     * \param[in] m : matrix
     */
    template <MatrixConcept MatrixType>
    TFEL_HOST_DEVICE static constexpr auto buildFromMatrix(
        const MatrixType&) noexcept
        requires(isAssignableTo<numeric_type<MatrixType>, ValueType>());

    /*!
     * build a symmetric tensor from the diadic product of a vector with
     * itself
     * \param[in] v : vector
     */
    template <VectorConcept VectorType>
    TFEL_HOST_DEVICE static constexpr auto buildFromVectorDiadicProduct(
        const VectorType&) noexcept
        requires(
            isAssignableTo<typename ComputeUnaryResult<numeric_type<VectorType>,
                                                       Power<2>>::Result,
                           ValueType>());

    /*!
     * build a symmetric tensor from the symmetric diadic product of two
     * vectors
     * \param[in] v1 : first  vector
     * \param[in] v1 : second vector
     */
    template <VectorConcept VectorType, VectorConcept VectorType2>
    TFEL_HOST_DEVICE static constexpr auto
    buildFromVectorsSymmetricDiadicProduct(const VectorType&,
                                           const VectorType2&) noexcept
        requires(isAssignableTo<BinaryOperationResult<numeric_type<VectorType>,
                                                      numeric_type<VectorType2>,
                                                      OpMult>,
                                ValueType>());

    /*!
     * build a symmetric tensor from its eigen values and vectors
     * \param[in] v1 : first  eigen value
     * \param[in] v2 : second eigen value
     * \param[in] v2 : third  eigen value
     * \param[in] m  : matrix containing the eigen vectors
     */
    TFEL_HOST_DEVICE static constexpr auto buildFromEigenValuesAndVectors(
        const ValueType&,
        const ValueType&,
        const ValueType&,
        const rotation_matrix<ValueType>&) noexcept;

    /*!
     * build a symmetric tensor from its eigen values and vectors
     * \param[in] vp : eigen values
     * \param[in] m  : matrix containing the eigen vectors
     */
    TFEL_HOST_DEVICE static constexpr auto buildFromEigenValuesAndVectors(
        const tvector<3u, ValueType>&,
        const rotation_matrix<ValueType>&) noexcept;

    /*!
     * build the logarithm of a symmetric tensor given through its eigen
     * values and vectors
     * \param[in] v1 : first  eigen value
     * \param[in] v2 : second eigen value
     * \param[in] v2 : third  eigen value
     * \param[in] m  : matrix containing the eigen vectors
     */
    TFEL_HOST_DEVICE static auto buildLogarithmFromEigenValuesAndVectors(
        const ValueType&,
        const ValueType&,
        const ValueType&,
        const rotation_matrix<ValueType>&) noexcept;

    /*!
     * build the logarithm of a symmetric tensor given through its eigen
     * values and vectors
     * \param[in] vp : eigen values
     * \param[in] m  : matrix containing the eigen vectors
     */
    TFEL_HOST_DEVICE static auto buildLogarithmFromEigenValuesAndVectors(
        const tvector<3u, ValueType>&,
        const rotation_matrix<ValueType>&) noexcept;

    /*!
     * build the absolute value of a symmetric tensor given through its
     * eigen values and vectors
     * \param[in] v1 : first  eigen value
     * \param[in] v2 : second eigen value
     * \param[in] v2 : third  eigen value
     * \param[in] m  : matrix containing the eigen vectors
     */
    TFEL_HOST_DEVICE static constexpr auto
    buildAbsoluteValueFromEigenValuesAndVectors(
        const ValueType&,
        const ValueType&,
        const ValueType&,
        const rotation_matrix<ValueType>&) noexcept;

    /*!
     * build the absolute value of a symmetric tensor given through its
     * eigen values and vectors \param[in] vp : eigen values \param[in] m  :
     * matrix containing the eigen vectors
     */
    TFEL_HOST_DEVICE static constexpr auto
    buildAbsoluteValueFromEigenValuesAndVectors(
        const tvector<3u, ValueType>&,
        const rotation_matrix<ValueType>&) noexcept;

    /*!
     * build the positive part of a symmetric tensor given through its eigen
     * values and vectors
     * \param[in] v1 : first  eigen value
     * \param[in] v2 : second eigen value
     * \param[in] v2 : third  eigen value
     * \param[in] m  : matrix containing the eigen vectors
     */
    TFEL_HOST_DEVICE static constexpr auto
    buildPositivePartFromEigenValuesAndVectors(
        const ValueType&,
        const ValueType&,
        const ValueType&,
        const rotation_matrix<ValueType>&) noexcept;
    /*!
     * build the positive part of a symmetric tensor given through its eigen
     * values and vectors
     * \param[in] vp : eigen values
     * \param[in] m  : matrix containing the eigen vectors
     */
    TFEL_HOST_DEVICE static constexpr auto
    buildPositivePartFromEigenValuesAndVectors(
        const tvector<3u, ValueType>&,
        const rotation_matrix<ValueType>&) noexcept;
    /*!
     * build the positive part of a symmetric tensor given through its eigen
     * values and vectors
     * \param[in] v1 : first  eigen value
     * \param[in] v2 : second eigen value
     * \param[in] v2 : third  eigen value
     * \param[in] m  : matrix containing the eigen vectors
     */
    TFEL_HOST_DEVICE static constexpr auto
    buildNegativePartFromEigenValuesAndVectors(
        const ValueType&,
        const ValueType&,
        const ValueType&,
        const rotation_matrix<ValueType>&) noexcept;
    /*!
     * build the negative part of a symmetric tensor given through its eigen
     * values and vectors
     * \param[in] vp : eigen values
     * \param[in] m  : matrix containing the eigen vectors
     */
    TFEL_HOST_DEVICE static constexpr auto
    buildNegativePartFromEigenValuesAndVectors(
        const tvector<3u, ValueType>&,
        const rotation_matrix<ValueType>&) noexcept;
    /*!
     * compute the eigenvalues derivatives with respect with this tensor
     * \param[out] n: derivatives of the  eigenvalues
     * \param[in]  m: eigenvectors
     *
     * This eigenvalues of the derivatives is given by~:
     * \f[
     * \frac{\displaystyle \partial}{\lambda_{i}}{\displaystyle
     * \underbrace{s}}=\underbrace{n}_{i}=\vec{e}_{i}\otimes\vec{e}_{i}
     * \f]
     * \(\underbrace{n}_{i}\) are the eigen tensors associated to the given
     * tensor.
     */
    TFEL_HOST_DEVICE static constexpr auto computeEigenValuesDerivatives(
        const rotation_matrix<ValueType>&) noexcept;
    /*!
     * compute the eigenvalues derivatives with respect with this tensor
     * \param[out] n0 : derivative of the first eigenvalue
     * \param[out] n1 : derivative of the second eigenvalue
     * \param[out] n2 : derivative of the third  eigenvalue
     * \param[in]  m  : eigenvectors
     * This eigenvalues of the derivatives is given by~:
     * \f[
     * \frac{\displaystyle \partial}{\lambda_{i}}{\displaystyle
     * \underbrace{s}}=\underbrace{n}_{i}=\vec{e}_{i}\otimes\vec{e}_{i}
     * \f]
     * \f$\underbrace{n}_{i}\f$ are the eigen tensors associated to the
     * given tensor.
     */
    template <StensorConcept StensorType>
    TFEL_HOST_DEVICE static constexpr void computeEigenValuesDerivatives(
        StensorType&,
        StensorType&,
        StensorType&,
        const rotation_matrix<ValueType>&) noexcept  //
        requires((getSpaceDimension<StensorType>() == N) &&
                 (isAssignableTo<base_type<ValueType>,
                                 numeric_type<StensorType>>()));
    /*!
     * \return the eigentensors
     * \param[in]  m: eigenvectors
     */
    TFEL_HOST_DEVICE static constexpr auto computeEigenTensors(
        const rotation_matrix<ValueType>&) noexcept;
    /*!
     * \brief compute the eigentensors
     * \param[out] n0: derivative of the first  eigenvalue
     * \param[out] n1: derivative of the second eigenvalue
     * \param[out] n2: derivative of the third  eigenvalue
     * \param[in]  m:  eigenvectors
     */
    template <StensorConcept StensorType>
    TFEL_HOST_DEVICE static constexpr void computeEigenTensors(
        StensorType&,
        StensorType&,
        StensorType&,
        const rotation_matrix<ValueType>&) noexcept  //
        requires((getSpaceDimension<StensorType>() == N) &&
                 (isAssignableTo<base_type<ValueType>,
                                 numeric_type<StensorType>>()));
    /*!
     * \brief compute the "eigentensors" derivatives
     * \param[out] dn0_ds: derivative of the first  eigentensor
     * \param[out] dn1_ds: derivative of the second eigentensor
     * \param[out] dn2_ds: derivative of the third  eigentensor
     * \param[in]  vp:     eigen values
     * \param[in]  m:      eigen vectors
     * \param[in]  eps:    numerical parameter for regularisation
     */
    template <ST2toST2Concept ST2toST2Type>
    TFEL_HOST_DEVICE static void computeEigenTensorsDerivatives(
        ST2toST2Type&,
        ST2toST2Type&,
        ST2toST2Type&,
        const tvector<3u, ValueType>&,
        const rotation_matrix<ValueType>&,
        const ValueType)  //
        requires(
            (getSpaceDimension<ST2toST2Type>() == N) &&
            (isAssignableTo<
                BinaryOperationResult<base_type<ValueType>, ValueType, OpDiv>,
                numeric_type<ST2toST2Type>>()));
    /*!
     * \brief compute an isotropic function
     * \param[in]  f:   function
     * \param[in]  vp:  eigen values
     * \param[in]  m:   eigenvectors
     */
    template <typename Function>
    TFEL_HOST_DEVICE static auto computeIsotropicFunction(
        const Function&,
        const tvector<3u, ValueType>&,
        const rotation_matrix<ValueType>&);
    /*!
     * compute an isotropic function
     * \param[in]  f: function values for each eigen values
     * \param[in]  m: eigenvectors
     */
    template <typename T2>
    TFEL_HOST_DEVICE static constexpr auto computeIsotropicFunction(
        const tvector<3u, T2>&, const rotation_matrix<ValueType>&) noexcept;
    /*!
     * \return the derivative of an isotropic function
     * \param[in]  f:   function values
     * \param[in]  df:  values of the derivative of the function
     * \param[in]  vp:  eigen values
     * \param[in]  m:   eigenvectors
     * \param[in]  eps: criterion value used to judge if two eigenvalues are
     * equals
     */
    template <typename T1, typename T2>
    TFEL_HOST_DEVICE static auto computeIsotropicFunctionDerivative(
        const tvector<3u, T1>&,
        const tvector<3u, T2>&,
        const tvector<3u, ValueType>&,
        const rotation_matrix<ValueType>&,
        const ValueType);
    /*!
     * compute the derivative of an isotropic function
     * \param[out] d:   result
     * \param[in]  f:   function values
     * \param[in]  df:  values of the derivative of the function
     * \param[in]  vp:  eigen values
     * \param[in]  m:   eigenvectors
     * \param[in]  eps: criterion value used to judge if two eigenvalues are
     * equals
     */
    template <ST2toST2Concept ST2toST2Type, typename T1, typename T2>
    TFEL_HOST_DEVICE static void computeIsotropicFunctionDerivative(
        ST2toST2Type&,
        const tvector<3u, T1>&,
        const tvector<3u, T2>&,
        const tvector<3u, ValueType>&,
        const rotation_matrix<ValueType>&,
        const ValueType) requires((getSpaceDimension<ST2toST2Type>() == N) &&
                                  (isAssignableTo<
                                      BinaryOperationResult<
                                          base_type<ValueType>,
                                          ValueType,
                                          OpDiv>,
                                      numeric_type<ST2toST2Type>>()));
    /*!
     * compute the derivative of an isotropic function
     * \param[out] d:   result
     * \param[in]  f:   function
     * \param[in]  df:  derivative of the function
     * \param[in]  vp:  eigen values
     * \param[in]  m:   eigenvectors
     * \param[in]  eps: criterion value used to judge if two eigenvalues are
     * equals
     */
    template <typename Function, typename FunctionDerivative>
    TFEL_HOST_DEVICE static auto computeIsotropicFunctionDerivative(
        const Function&,
        const FunctionDerivative&,
        const tvector<3u, ValueType>&,
        const rotation_matrix<ValueType>&,
        const ValueType);
    /*!
     * compute the derivative of an isotropic function
     * \param[out] d:   result
     * \param[in]  f:   function
     * \param[in]  df:  derivative of the function
     * \param[in]  vp:  eigen values
     * \param[in]  m:   eigenvectors
     * \param[in]  eps: criterion value used to judge if two eigenvalues are
     * equals
     */
    template <ST2toST2Concept ST2toST2Type,
              typename Function,
              typename FunctionDerivative>
    TFEL_HOST_DEVICE static void computeIsotropicFunctionDerivative(
        ST2toST2Type&,
        const Function&,
        const FunctionDerivative&,
        const tvector<3u, ValueType>&,
        const rotation_matrix<ValueType>&,
        const ValueType) requires((getSpaceDimension<ST2toST2Type>() == N) &&
                                  (isAssignableTo<
                                      BinaryOperationResult<
                                          base_type<ValueType>,
                                          ValueType,
                                          OpDiv>,
                                      numeric_type<ST2toST2Type>>()));
    /*!
     * \return the value of an isotropic function
     * \param[in] f: function
     * \param[in] b:   if true, refinement of eigen values is performed
     */
    template <EigenSolver = TFELEIGENSOLVER, typename Function>
    TFEL_HOST_DEVICE auto computeIsotropicFunction(const Function&,
                                                   const bool = false) const;
    /*!
     * \return the derivative of an isotropic function
     * \param[in] f:   function
     * \param[in] df:  derivative of the function
     * \param[in] eps: criterion value used to judge if two eigenvalues are
     * equals
     * \param[in] b:   if true, refinement of eigen values is performed
     */
    template <EigenSolver = TFELEIGENSOLVER,
              typename Function,
              typename FunctionDerivative>
    TFEL_HOST_DEVICE auto computeIsotropicFunctionDerivative(
        const Function&,
        const FunctionDerivative&,
        const ValueType,
        const bool = false) const;
    /*!
     * \return the derivative of an isotropic function
     * \param[in] f:   function
     * \param[in] df:  derivative of the function
     * \param[in] eps: criterion value used to judge if two eigenvalues are
     * equals
     * \param[in] b:   if true, refinement of eigen values is performed
     */
    template <EigenSolver = TFELEIGENSOLVER,
              typename Function,
              typename FunctionDerivative>
    TFEL_HOST_DEVICE auto computeIsotropicFunctionAndDerivative(
        const Function&,
        const FunctionDerivative&,
        const ValueType,
        const bool = false) const;
  };  // end of struct stensor

  // class template argument deduction
  template <typename... T>
  stensor(T&&... t) -> stensor<StensorSizeToDime<sizeof...(T)>::value,
                               std::common_type_t<T...>>;

  /*!
   * \brief a simple alias for backward compatibility
   * \tparam N: space dimension
   * \tparam T: value type
   */
  template <unsigned short N, typename T>
  using StensorView = View<stensor<N, T>>;
  /*!
   * \brief a simple alias for backward compatibility
   * \tparam N: space dimension
   * \tparam T: value type
   */
  template <unsigned short N, typename T>
  using ConstStensorView = ConstView<stensor<N, T>>;
  /*!
   * \brief export the given vector to an array
   */
  template <unsigned short N, typename T, typename OutputIterator>
  TFEL_HOST_DEVICE constexpr void exportToBaseTypeArray(const stensor<N, T>&,
                                                        OutputIterator) noexcept
      requires(isScalar<T>());

  /*!
   * compute the tresca stress
   * for a symmetric tensor
   *
   * \param s : symmetric tensor
   */
  template <unsigned short N, typename T>
  TFEL_HOST_DEVICE T tresca(const stensor<N, T>&, const bool = false);

  /*!
   * compute the tresca stress
   * for a symmetric tensor.
   *
   * Partial specialisation in 1D
   *
   * \param s : symmetric tensor
   */
  template <typename T>
  TFEL_HOST_DEVICE constexpr T tresca(const stensor<1u, T>&,
                                      const bool = false);
  //! \return the square root of a symmetric tensor
  TFEL_HOST_DEVICE auto square_root(const StensorConcept auto&);
  //! \return the determinant of a symmetric tensor
  TFEL_HOST_DEVICE constexpr auto det(const StensorConcept auto&) noexcept;
  /*!
   * \return the derivative of the determinant
   * \param[in] s: tensor where the the determinant is evaluated
   */
  TFEL_HOST_DEVICE constexpr auto computeDeterminantDerivative(
      const StensorConcept auto&) noexcept;
  /*!
   * \return the derivative of the determinant of the deviator of
   * symmetric tensor.
   *
   * Let \f$\underline{s}\f$ be a symmetric tensor and \f$J_{3}\f$
   * be the determinant of \f$\underline{s}'\f$ the deviator of
   * \f$\underline{s}\f$:
   * \f[
   * J_{3} = \mathrm{det}\left(\underline{s}'\right)
   *       =
   * \mathrm{det}\left(\underline{s}-\mathrm{tr}\left(\underline{s}'\right)\,\underline{I}\right)
   * \f]
   *
   * This function computes \f$\displaystyle\frac{\partial J_{3}}{\partial
   * \underline{\sigma}}\f$.
   *
   * \param[in] s: tensor where the the determinant is evaluated
   */
  TFEL_HOST_DEVICE constexpr auto computeDeviatorDeterminantDerivative(
      const StensorConcept auto&) noexcept;
    
    
  /*!
   * \brief rotate a symmetric tensor using a rotation matrix
   * \param[in] s: symmetric tensor to be rotated
   * \param[in] r: rotation matrix
   * \return the rotated symmetric tensor
   */
  template <StensorConcept StensorType>
  TFEL_HOST_DEVICE constexpr auto change_basis(
      const StensorType&,
      const rotation_matrix<numeric_type<StensorType>>&) noexcept;
  /*!
   * \return the inverse of a symmetric tensor
   * \param[in] s: symmetric tensor
   */
  TFEL_HOST_DEVICE constexpr auto invert(const StensorConcept auto&) noexcept;
  /*!
   * \brief compute the logarithm of a symmetric tensor
   * \param s : tensor
   * \param b : if true, refinement of eigen values is performed
   */
  template <StensorConcept StensorType>
  TFEL_HOST_DEVICE auto
  logarithm(const StensorType&, const bool = false) requires(
      tfel::typetraits::IsFundamentalNumericType<
          numeric_type<StensorType>>::cond);
  /*!
   * \brief compute the absolute value of a symmetric tensor
   * \param s : tensor
   * \param b : if true, refinement of eigen values is performed
   */
  template <StensorConcept StensorType>
  TFEL_HOST_DEVICE auto
  absolute_value(const StensorType&, const bool = false) requires(
      tfel::typetraits::IsFundamentalNumericType<
          numeric_type<StensorType>>::cond);
  /*!
   * \brief compute the positive part of a symmetric tensor
   * \param s : tensor
   * \param b : if true, refinement of eigen values is performed
   */
  template <StensorConcept StensorType>
  TFEL_HOST_DEVICE auto
  positive_part(const StensorType&, const bool = false) requires(
      tfel::typetraits::IsFundamentalNumericType<
          numeric_type<StensorType>>::cond);
  /*!
   * \brief compute the negative part of a symmetric tensor
   * \param s : tensor
   * \param b : if true, refinement of eigen values is performed
   */
  template <StensorConcept StensorType>
  TFEL_HOST_DEVICE auto
  negative_part(const StensorType&, const bool = false) requires(
      tfel::typetraits::IsFundamentalNumericType<
          numeric_type<StensorType>>::cond);
  /*!
   * \return the square of a symmetric stensor
   * \param[in] s : squared tensor
   */
  TFEL_HOST_DEVICE auto square(const StensorConcept auto&);
  /*!
   * \return the value of an isotropic function
   * \param[in] f: function
   * \param[in] s: symmetric tensor
   * \param[in] b: if true, refinement of eigen values is performed
   */
  template <
      typename stensor_common::EigenSolver = stensor_common::TFELEIGENSOLVER,
      typename Function,
      StensorConcept StensorType>
  TFEL_HOST_DEVICE auto computeIsotropicFunction(const Function&,
                                                 const StensorType&,
                                                 const bool = false);
  /*!
   * \return the derivative of an isotropic function
   * \param[in] f:   function
   * \param[in] df:  derivative of the function
   * \param[in] s:   symmetric tensor
   * \param[in] eps: criterion value used to judge if two eigenvalues are
   * equals
   * \param[in] b:   if true, refinement of eigen values is performed
   */
  template <
      typename stensor_common::EigenSolver = stensor_common::TFELEIGENSOLVER,
      typename Function,
      typename FunctionDerivative,
      StensorConcept StensorType>
  TFEL_HOST_DEVICE auto computeIsotropicFunctionDerivative(
      const Function&,
      const FunctionDerivative&,
      const StensorType&,
      const numeric_type<StensorType>,
      const bool = false);
  /*!
   * \return the value and the derivative of an isotropic function
   * \param[in] f:   function
   * \param[in] df:  derivative of the function
   * \param[in] s:   symmetric tensor
   * \param[in] eps: criterion value used to judge if two eigenvalues are
   * equals
   * \param[in] b:   if true, refinement of eigen values is performed
   */
  template <
      typename stensor_common::EigenSolver = stensor_common::TFELEIGENSOLVER,
      typename Function,
      typename FunctionDerivative,
      StensorConcept StensorType>
  TFEL_HOST_DEVICE auto computeIsotropicFunctionAndDerivative(
      const Function&,
      const FunctionDerivative&,
      const StensorType&,
      const numeric_type<StensorType>,
      const bool = false);
  /*!
   * \brief convert the corotationnal cauchy stress to the second
   * Piola-Kirchhoff stress
   * \f[
   * \underline{S} =
   * J\,\underline{U}^{-1}\,.\,\underline{\sigma}\,.\,\underline{U}^{-1}
   * \f]
   * \param[in] s: corotationnal cauchy stress
   * \param[in] U: stretch tensor
   * \return the second Piola-Kirchhoff stress
   */
  template <StensorConcept T, StensorConcept T2>
  TFEL_HOST_DEVICE constexpr auto
  convertCorotationnalCauchyStressToSecondPiolaKirchhoffStress(
      const T&, const T2&) noexcept
      requires(
          (getSpaceDimension<T>() == getSpaceDimension<T2>()) &&
          (tfel::typetraits::IsFundamentalNumericType<numeric_type<T2>>::cond));
  /*!
   * \brief convert the second Piola-Kirchhoff stress to the
   * corotationnal cauchy stress:
   * \f[
   * \underline{S} =
   * J\,\underline{U}^{-1}\,.\,\underline{\sigma}\,.\,\underline{U}^{-1}
   * \f]
   * \param[in] S: the second Piola-Kirchhoff stress
   * \param[in] U: stretch tensor
   * \return the corotationnal cauchy stress
   */
  template <StensorConcept T, StensorConcept T2>
  TFEL_HOST_DEVICE constexpr auto
  convertSecondPiolaKirchhoffStressToCorotationnalCauchyStress(
      const T&, const T2&) noexcept
      requires(
          (getSpaceDimension<T>() == getSpaceDimension<T2>()) &&
          (tfel::typetraits::IsFundamentalNumericType<numeric_type<T2>>::cond));
  /*!
   * \brief return the symmetric product of two stensors as a symmetric tensor:
   * \f[
   * s1 * s2 + s2 * s1
   * \f]
   * \param[in] s1: first  tensor
   * \param[in] s2: second tensor
   */
  template <StensorConcept StensorType1, StensorConcept StensorType2>
  TFEL_HOST_DEVICE constexpr auto symmetric_product(
      const StensorType1&, const StensorType2&) noexcept
      requires(getSpaceDimension<StensorType1>() ==
               getSpaceDimension<StensorType2>());

}  // end of namespace tfel::math

namespace tfel::typetraits {

  template <unsigned short N, typename T2, typename T>
  struct IsAssignableTo<tfel::math::stensor<N, T2>, tfel::math::stensor<N, T>> {
    /*!
     *  Result
     */
    static constexpr bool cond = isAssignableTo<T2, T>();
  };

}  // end of namespace tfel::typetraits

#include "TFEL/Math/Stensor/stensor.ixx"
#include "TFEL/Math/Stensor/stensorResultType.hxx"
#include "TFEL/Math/Stensor/DecompositionInPositiveAndNegativeParts.hxx"

#endif /* LIB_TFEL_MATH_STENSOR_HXX */<|MERGE_RESOLUTION|>--- conflicted
+++ resolved
@@ -288,27 +288,6 @@
     TFEL_HOST_DEVICE static constexpr stensor<N, base_type<ValueType>>
     Id() noexcept;
     
-<<<<<<< HEAD
-    /*!
-   * \brief set the component (i,j) of a `stensor` to Aij (it will
-   * automatically multiply the components of type 12, 23 and 13 by sqrt(2) in the Voigt notation)
-   * \return void
-   * \param[in] A : second-order tensor 
-   * \param[in] i,j : indices
-   * \param[in] Aij : value
-   */
-    template <typename T>
-    TFEL_HOST_DEVICE constexpr void setComponent(StensorConcept auto&,
-                                              unsigned short,
-                                              unsigned short,
-                                              const T&);
-    
-    /*!
-   * \brief get the component (i,j) of a `stensor`
-   * \return the true value Aij (and not the value in the Voigt notation)
-   * \param[in] A : second-order tensor
-   * \param[in] i,j : indices
-=======
   /*!
    * \brief This function set the component (i,j) of a `stensor` to
    * a value `Aij`, using the function `VoigtIndex`.
@@ -333,7 +312,6 @@
    * \return the value \f[A_{ij}\f]
    * \param[in] A: `stensor`
    * \param[in] i,j: `unsigned short`
->>>>>>> d089f254
    */
     TFEL_HOST_DEVICE constexpr auto getComponent(const StensorConcept auto&,
                                               unsigned short,
