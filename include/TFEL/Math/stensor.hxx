--- conflicted
+++ resolved
@@ -76,27 +76,24 @@
   struct stensor_common {
     //! \brief available eigen solver
     enum EigenSolver {
-      //! historical algorithm
+      //! \brief historical algorithm
       TFELEIGENSOLVER,
-      //! non iterative solver from Joachim Kopp,
+      //! \brief non iterative solver from Joachim Kopp,
       FSESANALYTICALEIGENSOLVER,
-      //! Jacobi iterative solver from Joachim Kopp
+      //! \brief Jacobi iterative solver from Joachim Kopp
       FSESJACOBIEIGENSOLVER,
-      //! QL with implicit shifts iterative solver from Joachim Kopp
+      //! \brief QL with implicit shifts iterative solver from Joachim Kopp
       FSESQLEIGENSOLVER,
-      //!  Cuppen's Divide & Conquer solver from Joachim Kopp
+      //! \brief  Cuppen's Divide & Conquer solver from Joachim Kopp
       FSESCUPPENEIGENSOLVER,
-      //!  hybride solver from Joachim Kopp
+      //! \brief  hybride solver from Joachim Kopp
       FSESHYBRIDEIGENSOLVER,
-      //! iterative solver from David Eberly, Geometric Tools
+      //! \brief iterative solver from David Eberly, Geometric Tools
       GTESYMMETRICQREIGENSOLVER,
-<<<<<<< HEAD
-      //! non iterative solver from Scherzinger, W. M. and Dohrmann, C. R.,
-      SCHERZINGEREIGENSOLVER
-=======
-      //! non iterative solver from Isaac Harari and Uri Albocher,
+      //! \brief non iterative solver from Scherzinger, W. M. and Dohrmann, C. R.,
+      SCHERZINGEREIGENSOLVER,
+      //! \brief non iterative solver from Isaac Harari and Uri Albocher,
       HARARIEIGENSOLVER
->>>>>>> 7ca63f19
     };  // end of EigenSolver
     //! \brief available eigen solver
     enum EigenValuesOrdering {
