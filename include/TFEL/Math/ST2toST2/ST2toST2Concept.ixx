/*!
 * \file   include/TFEL/Math/ST2toST2/ST2toST2Concept.ixx
 * \brief
 * \author Thomas Helfer/Antoine Martin
 * \copyright Copyright (C) 2006-2018 CEA/DEN, EDF R&D. All rights
 * reserved.
 * This project is publicly released under either the GNU GPL Licence
 * or the CECILL-A licence. A copy of thoses licences are delivered
 * with the sources of TFEL. CEA or EDF may also distribute this
 * project under specific licensing conditions.
 */

#ifndef LIB_TFEL_MATH_ST2TOST2_CONCEPT_IXX
#define LIB_TFEL_MATH_ST2TOST2_CONCEPT_IXX 1

#include "TFEL/Math/General/Abs.hxx"
#include "TFEL/Math/LU/LUDecomp.hxx"
#include "TFEL/Math/LU/TinyPermutation.hxx"
#include "TFEL/Math/ST2toST2/ST2toST2TransposeExpr.hxx"

namespace tfel::math {
   
  TFEL_HOST_DEVICE constexpr auto abs(const ST2toST2Concept auto& v) noexcept {
    using ST2toST2Type = decltype(v);
    using NumType = numeric_type<ST2toST2Type>;
    using IndexType = index_type<ST2toST2Type>;
    using AbsNumType = typename tfel::typetraits::AbsType<NumType>::type;
    constexpr auto ssize =
        StensorDimeToSize<getSpaceDimension<ST2toST2Type>()>::value;
    auto a = AbsNumType{};
    for (IndexType i = 0; i < ssize; ++i) {
      for (IndexType j = 0; j < ssize; ++j) {
        a += abs(v(i, j));
      }
    }
    return a;
  }  // end of abs
   
   
  TFEL_HOST_DEVICE constexpr auto transpose(ST2toST2Concept auto&& t) noexcept {
    using ST2toST2Type = decltype(t);
    return Expr<EvaluationResult<ST2toST2Type>,
                ST2toST2TransposeExpr<decltype(t)>>(
        std::forward<ST2toST2Type>(t));
  }  // end of transpose
  
  
  TFEL_HOST_DEVICE constexpr auto trace(const ST2toST2Concept auto& A) noexcept {
<<<<<<< HEAD
    using ST2toST2Type = decltype(A); 
=======
    using ST2toST2Type = decltype(A);
>>>>>>> d089f254
    using NumType = numeric_type<ST2toST2Type>;
    using IndexType = index_type<ST2toST2Type>;
    constexpr auto size =
        StensorDimeToSize<getSpaceDimension<ST2toST2Type>()>::value;
    auto tr = NumType{};
    for (IndexType i = 0 ;i<size;i++){
       tr+=A(i,i);
    }
    return tr;
  } //end of trace
  
   TFEL_HOST_DEVICE constexpr auto quaddot(const ST2toST2Concept auto& A, const ST2toST2Concept auto& B) noexcept {
    return trace(A*B);
  } // end of quaddot
  
  TFEL_HOST_DEVICE constexpr auto norm(const ST2toST2Concept auto& A) noexcept {
    using ST2toST2Type = decltype(A); 
    using NumType = numeric_type<ST2toST2Type>;
<<<<<<< HEAD
    return NumType(power<1, 2>(real(quaddot(A,A))/real(6)));
  } // end of norm

=======
    constexpr auto N =
        StensorDimeToSize<getSpaceDimension<ST2toST2Type>()>::value; 
    return NumType(power<1, 2>(NumType(quaddot(transpose(A),A))/NumType(N)));
  } // end of norm
   
   
>>>>>>> d089f254
  TFEL_HOST_DEVICE constexpr auto det(const ST2toST2Concept auto& s) noexcept {
    using ST2toST2Type = decltype(s);
    constexpr auto N = getSpaceDimension<ST2toST2Type>();
    if constexpr (N == 1) {
      const auto a = s(0, 0);
      const auto b = s(0, 1);
      const auto c = s(0, 2);
      const auto d = s(1, 0);
      const auto e = s(1, 1);
      const auto f = s(1, 2);
      const auto g = s(2, 0);
      const auto h = s(2, 1);
      const auto i = s(2, 2);
      return a * (e * i - f * h) + b * (f * g - d * i) + c * (d * h - e * g);
    } else {
      constexpr auto ts = StensorDimeToSize<N>::value;
      using Result = UnaryResultType<numeric_type<ST2toST2Type>, Power<ts>>;
      using real = base_type<numeric_type<ST2toST2Type>>;
      tmatrix<ts, ts, real> m;
      tfel::fsalgo::transform<ts * ts>::exe(
          s.begin(), m.begin(), [](const auto v) { return base_type_cast(v); });
      TinyPermutation<ts> p;
      const auto r = LUDecomp<false>::exe(m, p);
      if (!r.first) {
        return Result{};
      }
      auto v = base_type<real>{1};
      for (const index_type<ST2toST2Type> i = 0; i != ts; ++i) {
        v *= m(i, i);
      }
      return r.second == 1 ? Result{v} : -Result{v};
    }
  }  // end of det

  template <ST2toST2Concept ST2toST2ResultType, TensorConcept TensorType>
  TFEL_HOST_DEVICE constexpr void computePushForwardDerivative(
      ST2toST2ResultType& r,
      const TensorType& F) noexcept  //
      requires(tfel::typetraits::IsFundamentalNumericType<
               numeric_type<TensorType>>::cond) {
    constexpr auto N = getSpaceDimension<ST2toST2ResultType>();
    static_assert(getSpaceDimension<TensorType>() == N);
    using value_type = numeric_type<ST2toST2ResultType>;
    if constexpr (N == 1u) {
      constexpr auto zero = value_type{0};
      r(0, 0) = F[0] * F[0];
      r(1, 1) = F[1] * F[1];
      r(2, 2) = F[2] * F[2];
      r(1, 0) = r(2, 0) = r(0, 1) = zero;
      r(2, 1) = r(0, 2) = r(1, 2) = zero;
    } else if constexpr (N == 2u) {
      constexpr auto zero = value_type{0};
      constexpr auto cste = Cste<value_type>::sqrt2;
      constexpr auto icste = Cste<value_type>::isqrt2;
      r(0, 0) = F[0] * F[0];
      r(1, 0) = F[4] * F[4];
      r(3, 0) = F[0] * F[4] * cste;
      r(0, 1) = F[3] * F[3];
      r(1, 1) = F[1] * F[1];
      r(3, 1) = F[1] * F[3] * cste;
      r(2, 2) = F[2] * F[2];
      r(0, 3) = (F[0] * F[3] + F[0] * F[3]) * icste;
      r(1, 3) = (F[1] * F[4] + F[1] * F[4]) * icste;
      r(3, 3) = F[0] * F[1] + F[3] * F[4];
      r(2, 1) = r(0, 2) = r(1, 2) = r(3, 2) = r(2, 3) = r(2, 0) = zero;
    } else if constexpr (N == 3u) {
      constexpr auto cste = Cste<value_type>::sqrt2;
      constexpr auto icste = Cste<value_type>::isqrt2;
      r(0, 0) = F[0] * F[0];
      r(1, 0) = F[4] * F[4];
      r(2, 0) = F[6] * F[6];
      r(3, 0) = F[0] * F[4] * cste;
      r(4, 0) = F[0] * F[6] * cste;
      r(5, 0) = F[4] * F[6] * cste;
      r(0, 1) = F[3] * F[3];
      r(1, 1) = F[1] * F[1];
      r(2, 1) = F[8] * F[8];
      r(3, 1) = F[1] * F[3] * cste;
      r(4, 1) = F[3] * F[8] * cste;
      r(5, 1) = F[1] * F[8] * cste;
      r(0, 2) = F[5] * F[5];
      r(1, 2) = F[7] * F[7];
      r(2, 2) = F[2] * F[2];
      r(3, 2) = F[5] * F[7] * cste;
      r(4, 2) = F[2] * F[5] * cste;
      r(5, 2) = F[2] * F[7] * cste;
      r(0, 3) = (F[0] * F[3] + F[0] * F[3]) * icste;
      r(1, 3) = (F[1] * F[4] + F[1] * F[4]) * icste;
      r(2, 3) = (F[6] * F[8] + F[6] * F[8]) * icste;
      r(3, 3) = F[0] * F[1] + F[3] * F[4];
      r(4, 3) = F[0] * F[8] + F[3] * F[6];
      r(5, 3) = F[4] * F[8] + F[1] * F[6];
      r(0, 4) = (F[0] * F[5] + F[0] * F[5]) * icste;
      r(1, 4) = (F[4] * F[7] + F[4] * F[7]) * icste;
      r(2, 4) = (F[2] * F[6] + F[2] * F[6]) * icste;
      r(3, 4) = F[4] * F[5] + F[0] * F[7];
      r(4, 4) = F[5] * F[6] + F[0] * F[2];
      r(5, 4) = F[6] * F[7] + F[2] * F[4];
      r(0, 5) = 2 * F[3] * F[5] * icste;
      r(1, 5) = 2 * F[1] * F[7] * icste;
      r(2, 5) = 2 * F[2] * F[8] * icste;
      r(3, 5) = F[3] * F[7] + F[1] * F[5];
      r(4, 5) = F[5] * F[8] + F[2] * F[3];
      r(5, 5) = F[7] * F[8] + F[1] * F[2];
    }
  }  // end of computePushForwardDerivative

}  // namespace tfel::math

#include "TFEL/Math/ST2toST2/ST2toST2ConceptPushForward.ixx"

#endif /* LIB_TFEL_MATH_ST2TOST2_CONCEPT_IXX */<|MERGE_RESOLUTION|>--- conflicted
+++ resolved
@@ -46,11 +46,7 @@
   
   
   TFEL_HOST_DEVICE constexpr auto trace(const ST2toST2Concept auto& A) noexcept {
-<<<<<<< HEAD
-    using ST2toST2Type = decltype(A); 
-=======
     using ST2toST2Type = decltype(A);
->>>>>>> d089f254
     using NumType = numeric_type<ST2toST2Type>;
     using IndexType = index_type<ST2toST2Type>;
     constexpr auto size =
@@ -69,18 +65,12 @@
   TFEL_HOST_DEVICE constexpr auto norm(const ST2toST2Concept auto& A) noexcept {
     using ST2toST2Type = decltype(A); 
     using NumType = numeric_type<ST2toST2Type>;
-<<<<<<< HEAD
-    return NumType(power<1, 2>(real(quaddot(A,A))/real(6)));
-  } // end of norm
-
-=======
     constexpr auto N =
         StensorDimeToSize<getSpaceDimension<ST2toST2Type>()>::value; 
     return NumType(power<1, 2>(NumType(quaddot(transpose(A),A))/NumType(N)));
   } // end of norm
    
    
->>>>>>> d089f254
   TFEL_HOST_DEVICE constexpr auto det(const ST2toST2Concept auto& s) noexcept {
     using ST2toST2Type = decltype(s);
     constexpr auto N = getSpaceDimension<ST2toST2Type>();
