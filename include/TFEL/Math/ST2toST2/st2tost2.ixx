/*!
 * \file   include/TFEL/Math/ST2toST2/st2tost2.ixx
 * \brief  This file implements the methods of the class st2tost2.
 * \author Thomas Helfer
 * \date   02 jun 2006
 * \copyright Copyright (C) 2006-2018 CEA/DEN, EDF R&D. All rights
 * reserved.
 * This project is publicly released under either the GNU GPL Licence
 * or the CECILL-A licence. A copy of thoses licences are delivered
 * with the sources of TFEL. CEA or EDF may also distribute this
 * project under specific licensing conditions.
 */

#ifndef LIB_TFEL_MATH_ST2TOST2_IXX
#define LIB_TFEL_MATH_ST2TOST2_IXX

#include <cmath>
#include <iterator>
#include <algorithm>
#include <type_traits>

#include "TFEL/FSAlgorithm/FSAlgorithm.hxx"
#include "TFEL/Math/tmatrix.hxx"
#include "TFEL/Math/TinyMatrixInvert.hxx"
#include "TFEL/Math/ST2toST2/ConvertT2toST2ToST2toST2Expr.hxx"
#include "TFEL/Math/ST2toST2/BuildFromRotationMatrix.hxx"
#include "TFEL/Math/ST2toST2/StensorSymmetricProductDerivative.hxx"
#include "TFEL/Math/ST2toST2/SymmetricStensorProductDerivative.hxx"

namespace tfel::math {

  template <unsigned short N, typename ValueType>
  template <std::size_t... d>
  TFEL_HOST_DEVICE constexpr st2tost2<N, ValueType>::st2tost2(
      ValueType const (&... arrays)[d])  //
      requires((sizeof...(d) == StensorDimeToSize<N>::value) &&
               ((d == StensorDimeToSize<N>::value) && ...)) {
    auto init_row = [this](
                        const typename st2tost2::size_type i,
                        ValueType const(&values)[StensorDimeToSize<N>::value]) {
      for (typename st2tost2::size_type j = 0u; j < StensorDimeToSize<N>::value;
           ++j) {
        this->operator()(i, j) = values[j];
      }
    };
    auto i = typename st2tost2::size_type{};
    (init_row(i++, arrays), ...);
  }  // end of st2tost2

  template <unsigned short N, typename T>
  template <StensorConcept StensorType>
  TFEL_HOST_DEVICE constexpr auto st2tost2<N, T>::dsquare(
      const StensorType& s) noexcept
      requires(getSpaceDimension<StensorType>() == N &&
               isAssignableTo<numeric_type<StensorType>, T>()) {
    return Expr<st2tost2<N, T>, StensorSquareDerivativeExpr<N>>(s);
  }

  template <unsigned short N, typename T>
  template <StensorConcept StensorType, ST2toST2Concept ST2toST2Type>
  TFEL_HOST_DEVICE constexpr auto st2tost2<N, T>::dsquare(
      const StensorType& s, const ST2toST2Type& C) noexcept
      requires(getSpaceDimension<StensorType>() == N &&
               getSpaceDimension<ST2toST2Type>() == N &&
               isAssignableTo<BinaryOperationResult<numeric_type<StensorType>,
                                                    numeric_type<ST2toST2Type>,
                                                    OpMult>,
                              T>()) {
    return Expr<st2tost2<N, T>, StensorSquareDerivativeExpr<N>>(s, C);
  }  // end of dsquare

  template <unsigned short N, typename T>
  template <StensorConcept StensorType>
  TFEL_HOST_DEVICE constexpr auto st2tost2<N, T>::stpd(
      const StensorType& s) noexcept
      requires(getSpaceDimension<StensorType>() == N &&
               isAssignableTo<numeric_type<StensorType>, T>()) {
    return StensorSymmetricProductDerivative<N, T>::exe(s);
  }

  template <unsigned short N, typename T>
  template <T2toST2Concept T2toST2Type>
  TFEL_HOST_DEVICE constexpr auto st2tost2<N, T>::convert(
      const T2toST2Type& src) noexcept
      requires(getSpaceDimension<T2toST2Type>() == N &&
               isAssignableTo<numeric_type<T2toST2Type>, T>()) {
    return Expr<st2tost2<N, T>, ConvertT2toST2ToST2toST2Expr<N>>(src);
  }  // end of convert

  template <unsigned short N, typename T>
  TFEL_HOST_DEVICE constexpr auto st2tost2<N, T>::fromRotationMatrix(
      const rotation_matrix<T>& r) noexcept {
    return st2tost2_internals::BuildFromRotationMatrix<N, T>::exe(r);
  }  // end of st2tost2<N,T>::fromRotationMatrix

  template <unsigned short N, typename T>
  constexpr st2tost2<N, T> st2tost2<N, T>::Id() noexcept {
    constexpr auto c0 = T{0};
    constexpr auto c1 = T{1};
    static_assert((N == 1) || (N == 2) || (N == 3));
    if constexpr (N == 1) {
      return {c1, c0, c0,  //
              c0, c1, c0,  //
              c0, c0, c1};
    } else if constexpr (N == 2) {
      return {c1, c0, c0, c0,  //
              c0, c1, c0, c0,  //
              c0, c0, c1, c0,  //
              c0, c0, c0, c1};
    } else {
      return {c1, c0, c0, c0, c0, c0,  //
              c0, c1, c0, c0, c0, c0,  //
              c0, c0, c1, c0, c0, c0,  //
              c0, c0, c0, c1, c0, c0,  //
              c0, c0, c0, c0, c1, c0,  //
              c0, c0, c0, c0, c0, c1};
    }
  }  // end of st2tost2<N,T>::Id

  template <unsigned short N, typename T>
  constexpr st2tost2<N, T> st2tost2<N, T>::IxI() noexcept {
    constexpr auto c1 = T{1};
    static_assert((N == 1) || (N == 2) || (N == 3));
    if constexpr (N == 1) {
      return {c1, c1, c1,  //
              c1, c1, c1,  //
              c1, c1, c1};
    } else if constexpr (N == 2) {
      constexpr auto c0 = T{0};
      return {c1, c1, c1, c0,  //
              c1, c1, c1, c0,  //
              c1, c1, c1, c0,  //
              c0, c0, c0, c0};
    } else {
      constexpr auto c0 = T{0};
      return {c1, c1, c1, c0, c0, c0,  //
              c1, c1, c1, c0, c0, c0,  //
              c1, c1, c1, c0, c0, c0,  //
              c0, c0, c0, c0, c0, c0,  //
              c0, c0, c0, c0, c0, c0,  //
              c0, c0, c0, c0, c0, c0};
    }
  }  // end of st2tost2<N,T>::Id

  template <unsigned short N, typename T>
  constexpr st2tost2<N, T> st2tost2<N, T>::K() noexcept {
    constexpr auto c2_3 = T{2} / T{3};
    constexpr auto mc1_3 = -T{1} / T{3};
    static_assert((N == 1) || (N == 2) || (N == 3));
    if constexpr (N == 1) {
      return {c2_3,  mc1_3, mc1_3,  //
              mc1_3, c2_3,  mc1_3,  //
              mc1_3, mc1_3, c2_3};
    } else if constexpr (N == 2) {
      constexpr auto c0 = T{0};
      constexpr auto c1 = T{1};
      return {c2_3,  mc1_3, mc1_3, c0,  //
              mc1_3, c2_3,  mc1_3, c0,  //
              mc1_3, mc1_3, c2_3,  c0,  //
              c0,    c0,    c0,    c1};
    } else {
      constexpr auto c0 = T{0};
      constexpr auto c1 = T{1};
      return {c2_3,  mc1_3, mc1_3, c0, c0, c0,  //
              mc1_3, c2_3,  mc1_3, c0, c0, c0,  //
              mc1_3, mc1_3, c2_3,  c0, c0, c0,  //
              c0,    c0,    c0,    c1, c0, c0,  //
              c0,    c0,    c0,    c0, c1, c0,  //
              c0,    c0,    c0,    c0, c0, c1};
    }
  }  // end of st2tost2<N,T>::K

  template <unsigned short N, typename T>
  constexpr st2tost2<N, T> st2tost2<N, T>::M() noexcept {
    constexpr auto c1 = T{1};
    constexpr auto mc1_2 = -T{1} / T{2};
    static_assert((N == 1) || (N == 2) || (N == 3));
    if constexpr (N == 1) {
      return {c1,    mc1_2, mc1_2,  //
              mc1_2, c1,    mc1_2,  //
              mc1_2, mc1_2, c1};
    } else if constexpr (N == 2) {
      constexpr auto c0 = T{0};
      constexpr auto c3_2 = T{3} / T{2};
      return {c1,    mc1_2, mc1_2, c0,  //
              mc1_2, c1,    mc1_2, c0,  //
              mc1_2, mc1_2, c1,    c0,  //
              c0,    c0,    c0,    c3_2};
    } else {
      constexpr auto c0 = T{0};
      constexpr auto c3_2 = T{3} / T{2};
      return {c1,    mc1_2, mc1_2, c0,   c0,   c0,  //
              mc1_2, c1,    mc1_2, c0,   c0,   c0,  //
              mc1_2, mc1_2, c1,    c0,   c0,   c0,  //
              c0,    c0,    c0,    c3_2, c0,   c0,  //
              c0,    c0,    c0,    c0,   c3_2, c0,  //
              c0,    c0,    c0,    c0,   c0,   c3_2};
    }
  }  // end of st2tost2<N,T>::M

  template <unsigned short N, typename T>
  constexpr st2tost2<N, T> st2tost2<N, T>::J() noexcept {
    constexpr auto c1_3 = T{1} / T{3};
    static_assert((N == 1) || (N == 2) || (N == 3));
    if constexpr (N == 1) {
      return {c1_3, c1_3, c1_3,  //
              c1_3, c1_3, c1_3,  //
              c1_3, c1_3, c1_3};
    } else if constexpr (N == 2) {
      constexpr auto c0 = T{0};
      return {c1_3, c1_3, c1_3, c0,  //
              c1_3, c1_3, c1_3, c0,  //
              c1_3, c1_3, c1_3, c0,  //
              c0,   c0,   c0,   c0};
    } else {
      constexpr auto c0 = T{0};
      return {c1_3, c1_3, c1_3, c0, c0, c0,  //
              c1_3, c1_3, c1_3, c0, c0, c0,  //
              c1_3, c1_3, c1_3, c0, c0, c0,  //
              c0,   c0,   c0,   c0, c0, c0,  //
              c0,   c0,   c0,   c0, c0, c0,  //
              c0,   c0,   c0,   c0, c0, c0};
    }
  }  // end of st2tost2<N,T>::J
  
<<<<<<< HEAD
=======
  
  
>>>>>>> d089f254
  template <unsigned short N>
   TFEL_HOST_DEVICE constexpr unsigned short VoigtIndex(unsigned short i,
                                               unsigned short j){
     if (N==1 or N==2 or N==3){
       if ((i == 0) and (j == 0)) {
        return 0;
       } else if ((i == 1) and (j == 1)) {
        return 1;
       } else if ((i == 2) and (j == 2)) {
        return 2;
       } else if (N==1){
         tfel::reportContractViolation("indices are not valid");
       } else if (N==2 or N==3){
       	   if (((i == 0) and (j == 1)) || ((i == 1) and (j == 0))) {
             return 3;
           } else if (N==2){
              tfel::reportContractViolation("indices are not valid");
           } else if (N==3){
                if (((i == 0) and (j == 2)) || ((i == 2) and (j == 0))) {
                  return 4;
                } else if (((i == 1) and (j == 2)) || ((i == 2) and (j == 1))) {
                  return 5;
                } else {
                    tfel::reportContractViolation("indices are not valid");
                }
           }
       }
    } else {
           tfel::reportContractViolation("dimension is not valid");
    }
  };
  
<<<<<<< HEAD
  template <typename T>
=======
  
  template <typename NumType, typename T>
>>>>>>> d089f254
  TFEL_HOST_DEVICE constexpr void setComponent(ST2toST2Concept auto& A,
                                               unsigned short i,
                                               unsigned short j,
                                               unsigned short k,
                                               unsigned short l,
<<<<<<< HEAD
                                               const T& Aijkl) {
      using ST2toST2Type=decltype(A);
      using TA = numeric_type<ST2toST2Type>;
      const auto N = getSpaceDimension<ST2toST2Type>(); 
      const auto I = VoigtIndex<N>(i, j);
      const auto J = VoigtIndex<N>(k, l);
      constexpr auto cste = Cste<TA>::sqrt2;
      A(I,J)=TA(Aijkl);
=======
                                               const T& Aijkl) noexcept
      requires (isAssignableTo<NumType, T>()){
      using ST2toST2Type=decltype(A);
      const auto N = getSpaceDimension<ST2toST2Type>(); 
      const auto I = VoigtIndex<N>(i, j);
      const auto J = VoigtIndex<N>(k, l);
      constexpr auto cste = Cste<NumType>::sqrt2;
      A(I,J)=Aijkl;
>>>>>>> d089f254
      if (I > 2) {
        A(I,J) = A(I,J)*cste;
      }
      if (J > 2) {
        A(I,J) = A(I,J)*cste;
      }
    }
    
<<<<<<< HEAD
  
=======
 
>>>>>>> d089f254
   TFEL_HOST_DEVICE constexpr auto
    getComponent(const ST2toST2Concept auto& A,
                         unsigned short i,
                         unsigned short j,
                         unsigned short k,
                         unsigned short l) {
      using ST2toST2Type=decltype(A);
      using T = numeric_type<ST2toST2Type>;
      const auto N = getSpaceDimension<ST2toST2Type>();
      const int I = VoigtIndex<N>(i, j);
      const int J = VoigtIndex<N>(k, l);
      auto Aijkl=T(A(I,J));
      constexpr auto icste = Cste<T>::isqrt2;
      if (I > 2) {
        Aijkl *= icste;
      }
      if (J > 2) {
        Aijkl *= icste;
      }
      return Aijkl;
    }

  template <unsigned short N, typename T>
  TFEL_HOST_DEVICE constexpr void st2tost2<N, T>::import(
      const base_type<T>* const src) noexcept {
    tfel::fsalgo::transform<
        StensorDimeToSize<N>::value *
        StensorDimeToSize<N>::value>::exe(src, this->begin(),
                                          [](const auto& v) { return T(v); });
  }

  template <unsigned short N, typename T>
  TFEL_HOST_DEVICE constexpr void st2tost2<N, T>::copy(const auto p) noexcept {
    tfel::fsalgo::copy<StensorDimeToSize<N>::value *
                       StensorDimeToSize<N>::value>::exe(p, *this);
  }

  TFEL_HOST constexpr auto invert(const ST2toST2Concept auto& s) {
    using ST2toST2Type = decltype(s);
    constexpr auto N = getSpaceDimension<ST2toST2Type>();
    constexpr auto StensorSize = StensorDimeToSize<N>::value;
    using NumType = numeric_type<ST2toST2Type>;
    using real = base_type<ST2toST2Type>;
    using iNumType = BinaryOperationResult<real, NumType, OpDiv>;
    st2tost2<N, iNumType> is;
    tmatrix<StensorSize, StensorSize, real> m;
    for (unsigned short i = 0; i != StensorSize; ++i) {
      for (unsigned short j = 0; j != StensorSize; ++j) {
        m(i, j) = base_type_cast(s(i, j));
      }
    }
    TinyMatrixInvert<StensorSize, real>::exe(m);
    for (unsigned short i = 0; i != StensorSize; ++i) {
      for (unsigned short j = 0; j != StensorSize; ++j) {
        is(i, j) = iNumType(m(i, j));
      }
    }
    return is;
  }  // end of invert

  template <ST2toST2Concept ST2toST2Type>
  TFEL_HOST_DEVICE constexpr auto change_basis(
      const ST2toST2Type& s,
      const rotation_matrix<numeric_type<ST2toST2Type>>& r) noexcept {
    constexpr auto N = getSpaceDimension<ST2toST2Type>();
    using Result = st2tost2<N, numeric_type<ST2toST2Type>>;
    if constexpr (N == 1) {
      return Result{s};
    } else {
      using st2tost2 =
          tfel::math::st2tost2<N, tfel::math::numeric_type<ST2toST2Type>>;
      const auto sr = st2tost2::fromRotationMatrix(r);
      const auto sir = st2tost2::fromRotationMatrix(transpose(r));
      return Result{sr * s * sir};
    }
  }  // end of change_basis
  

  template <ST2toST2Concept ST2toST2Type, TensorConcept TensorType>
  TFEL_HOST_DEVICE constexpr auto push_forward(const ST2toST2Type& C,
                                               const TensorType& F) noexcept
      requires(getSpaceDimension<ST2toST2Type>() ==
               getSpaceDimension<TensorType>()) {
    st2tost2<getSpaceDimension<ST2toST2Type>(),
             BinaryOperationResult<numeric_type<ST2toST2Type>,
                                   numeric_type<TensorType>, OpMult>>
        r;
    push_forward(r, C, F);
    return r;
  }  // end of push_forward

  template <ST2toST2Concept ST2toST2Type, TensorConcept TensorType>
  TFEL_HOST constexpr auto pull_back(
      const ST2toST2Type& C,
      const TensorType& F) requires(getSpaceDimension<ST2toST2Type>() ==
                                    getSpaceDimension<TensorType>()) {
    const auto iF = invert(F);
    return push_forward(C, iF);
  }  // end of pull_back

  TFEL_HOST_DEVICE constexpr auto computeDeterminantSecondDerivative(
      const StensorConcept auto& s) noexcept {
    using StensorType = decltype(s);
    using NumType = numeric_type<StensorType>;
    constexpr auto N = getSpaceDimension<StensorType>();
    constexpr auto zero = NumType{0};
    static_assert((N == 1) || (N == 2) || (N == 3));
    using Result = st2tost2<N, numeric_type<StensorType>>;
    if constexpr (N == 1) {
      return Result{zero, s[2], s[1], s[2], zero, s[0], s[1], s[0], zero};
    } else if constexpr (N == 2) {
      return Result{zero, s[2], s[1], zero,  s[2], zero, s[0],  zero,
                    s[1], s[0], zero, -s[3], zero, zero, -s[3], -s[2]};
    } else {
      constexpr auto icste = Cste<NumType>::isqrt2;
      return Result{
          zero,  s[2],  s[1],  zero,         zero,         -s[5],
          s[2],  zero,  s[0],  zero,         -s[4],        zero,
          s[1],  s[0],  zero,  -s[3],        zero,         zero,
          zero,  zero,  -s[3], -s[2],        s[5] * icste, s[4] * icste,
          zero,  -s[4], zero,  s[5] * icste, -s[1],        s[3] * icste,
          -s[5], zero,  zero,  s[4] * icste, s[3] * icste, -s[0]};
    }
  }  // end of computeDeterminantSecondDerivative

  TFEL_HOST_DEVICE constexpr auto computeDeviatorDeterminantSecondDerivative(
      const StensorConcept auto& s) noexcept {
    using StensorType = decltype(s);
    constexpr auto N = getSpaceDimension<StensorType>();
    static_assert((N == 1) || (N == 2) || (N == 3));
    using Result =
        st2tost2<getSpaceDimension<StensorType>(), numeric_type<StensorType>>;
    if constexpr (N == 1) {
      return Result{-(2 * s[2] + 2 * s[1] - 4 * s[0]) / 9,
                    (4 * s[2] - 2 * s[1] - 2 * s[0]) / 9,
                    -(2 * s[2] - 4 * s[1] + 2 * s[0]) / 9,
                    (4 * s[2] - 2 * s[1] - 2 * s[0]) / 9,
                    -(2 * s[2] - 4 * s[1] + 2 * s[0]) / 9,
                    -(2 * s[2] + 2 * s[1] - 4 * s[0]) / 9,
                    -(2 * s[2] - 4 * s[1] + 2 * s[0]) / 9,
                    -(2 * s[2] + 2 * s[1] - 4 * s[0]) / 9,
                    (4 * s[2] - 2 * s[1] - 2 * s[0]) / 9};
    } else if constexpr (N == 2) {
      return Result{-(2 * s[2] + 2 * s[1] - 4 * s[0]) / 9,
                    (4 * s[2] - 2 * s[1] - 2 * s[0]) / 9,
                    -(2 * s[2] - 4 * s[1] + 2 * s[0]) / 9,
                    s[3] / 3,
                    (4 * s[2] - 2 * s[1] - 2 * s[0]) / 9,
                    -(2 * s[2] - 4 * s[1] + 2 * s[0]) / 9,
                    -(2 * s[2] + 2 * s[1] - 4 * s[0]) / 9,
                    s[3] / 3,
                    -(2 * s[2] - 4 * s[1] + 2 * s[0]) / 9,
                    -(2 * s[2] + 2 * s[1] - 4 * s[0]) / 9,
                    (4 * s[2] - 2 * s[1] - 2 * s[0]) / 9,
                    (-2 * s[3]) / 3,
                    s[3] / 3,
                    s[3] / 3,
                    (-2 * s[3]) / 3,
                    -(2 * s[2] - s[1] - s[0]) / 3};
    } else {
      using NumType = numeric_type<StensorType>;
      constexpr auto icste = Cste<NumType>::isqrt2;
      return Result{-(2 * s[2] + 2 * s[1] - 4 * s[0]) / 9,
                    (4 * s[2] - 2 * s[1] - 2 * s[0]) / 9,
                    -(2 * s[2] - 4 * s[1] + 2 * s[0]) / 9,
                    s[3] / 3,
                    s[4] / 3,
                    (-2 * s[5]) / 3,
                    (4 * s[2] - 2 * s[1] - 2 * s[0]) / 9,
                    -(2 * s[2] - 4 * s[1] + 2 * s[0]) / 9,
                    -(2 * s[2] + 2 * s[1] - 4 * s[0]) / 9,
                    s[3] / 3,
                    (-2 * s[4]) / 3,
                    s[5] / 3,
                    -(2 * s[2] - 4 * s[1] + 2 * s[0]) / 9,
                    -(2 * s[2] + 2 * s[1] - 4 * s[0]) / 9,
                    (4 * s[2] - 2 * s[1] - 2 * s[0]) / 9,
                    (-2 * s[3]) / 3,
                    s[4] / 3,
                    s[5] / 3,
                    s[3] / 3,
                    s[3] / 3,
                    (-2 * s[3]) / 3,
                    -(2 * s[2] - s[1] - s[0]) / 3,
                    s[5] * icste,
                    s[4] * icste,
                    s[4] / 3,
                    (-2 * s[4]) / 3,
                    s[4] / 3,
                    s[5] * icste,
                    (s[2] - 2 * s[1] + s[0]) / 3,
                    s[3] * icste,
                    (-2 * s[5]) / 3,
                    s[5] / 3,
                    s[5] / 3,
                    s[4] * icste,
                    s[3] * icste,
                    (s[2] + s[1] - 2 * s[0]) / 3};
    }
  }  // end of computeDeviatorDeterminantSecondDerivative

}  // end of namespace tfel::math

#endif /* LIB_TFEL_MATH8ST2TOST2_IXX */<|MERGE_RESOLUTION|>--- conflicted
+++ resolved
@@ -223,11 +223,8 @@
     }
   }  // end of st2tost2<N,T>::J
   
-<<<<<<< HEAD
-=======
-  
-  
->>>>>>> d089f254
+  
+  
   template <unsigned short N>
    TFEL_HOST_DEVICE constexpr unsigned short VoigtIndex(unsigned short i,
                                                unsigned short j){
@@ -260,27 +257,13 @@
     }
   };
   
-<<<<<<< HEAD
-  template <typename T>
-=======
   
   template <typename NumType, typename T>
->>>>>>> d089f254
   TFEL_HOST_DEVICE constexpr void setComponent(ST2toST2Concept auto& A,
                                                unsigned short i,
                                                unsigned short j,
                                                unsigned short k,
                                                unsigned short l,
-<<<<<<< HEAD
-                                               const T& Aijkl) {
-      using ST2toST2Type=decltype(A);
-      using TA = numeric_type<ST2toST2Type>;
-      const auto N = getSpaceDimension<ST2toST2Type>(); 
-      const auto I = VoigtIndex<N>(i, j);
-      const auto J = VoigtIndex<N>(k, l);
-      constexpr auto cste = Cste<TA>::sqrt2;
-      A(I,J)=TA(Aijkl);
-=======
                                                const T& Aijkl) noexcept
       requires (isAssignableTo<NumType, T>()){
       using ST2toST2Type=decltype(A);
@@ -289,7 +272,6 @@
       const auto J = VoigtIndex<N>(k, l);
       constexpr auto cste = Cste<NumType>::sqrt2;
       A(I,J)=Aijkl;
->>>>>>> d089f254
       if (I > 2) {
         A(I,J) = A(I,J)*cste;
       }
@@ -298,11 +280,7 @@
       }
     }
     
-<<<<<<< HEAD
-  
-=======
  
->>>>>>> d089f254
    TFEL_HOST_DEVICE constexpr auto
     getComponent(const ST2toST2Concept auto& A,
                          unsigned short i,
