/*!
 * \file   include/TFEL/Math/Stensor/Internals/StensorEigenSolver.hxx
 * \brief
 * \author Thomas Helfer
 * \date   29 déc. 2016
 * \copyright Copyright (C) 2006-2018 CEA/DEN, EDF R&D. All rights
 * reserved.
 * This project is publicly released under either the GNU GPL Licence
 * or the CECILL-A licence. A copy of thoses licences are delivered
 * with the sources of TFEL. CEA or EDF may also distribute this
 * project under specific licensing conditions.
 */

#ifndef LIB_TFEL_MATH_INTERNALS_STENSOREIGENSOLVER_HXX
#define LIB_TFEL_MATH_INTERNALS_STENSOREIGENSOLVER_HXX

#include "TFEL/Math/Stensor/Internals/FSESSymmetricEigenSolver.hxx"
#include "TFEL/Math/Stensor/Internals/GteSymmetricEigenSolver.hxx"
#include "TFEL/Math/Stensor/Internals/StensorComputeEigenValues.hxx"
#include "TFEL/Math/Stensor/Internals/StensorComputeEigenVectors.hxx"
<<<<<<< HEAD
#include "TFEL/Math/Stensor/Internals/ScherzingerEigenSolver.hxx"
=======
#include "TFEL/Math/Stensor/Internals/HarariEigenSolver.hxx"
>>>>>>> 7ca63f19
#include "FSES/syevj3.hxx"
#include "FSES/syevq3.hxx"
#include "FSES/syevd3.hxx"
#include "FSES/syevh3.hxx"

namespace tfel::math::internals {

  /*!
   * A base class for interfacing various eigen solvers.
   * \tparam N:       space dimension
   * \tparam NumType: numeric type
   */
  template <unsigned short N, typename NumType>
  struct StensorEigenSolverBase;

  template <typename NumType>
  struct StensorEigenSolverBase<3u, NumType> {
    static_assert(
        tfel::typetraits::IsFundamentalNumericType<base_type<NumType>>::cond);
    static_assert(tfel::typetraits::IsReal<base_type<NumType>>::cond);
    //! build a matrix of the base type
    static constexpr auto as_base_matrix(const NumType* const v) noexcept {
      constexpr auto icste = Cste<NumType>::isqrt2;
      return tmatrix<3u, 3u, base_type<NumType>>{
          base_type_cast(v[0]),          //
          base_type_cast(v[3]) * icste,  //
          base_type_cast(v[4]) * icste,  //
          base_type_cast(v[3]) * icste,  //
          base_type_cast(v[1]),          //
          base_type_cast(v[5]) * icste,  //
          base_type_cast(v[4]) * icste,  //
          base_type_cast(v[5]) * icste,  //
          base_type_cast(v[2])};
    }  // end of as_base_matrix
  };  // end of StensorEigenSolverBase<3u, NumType>

  /*!
   * A class for interfacing various eigen solvers. By default,
   * the TFELEIGENSOLVER solver is used
   * \tparam es:      eigen solver
   * \tparam N:       space dimension
   * \tparam NumType: numeric type
   */
  template <stensor_common::EigenSolver es, unsigned short N, typename NumType>
  struct StensorEigenSolver;

  template <stensor_common::EigenSolver, unsigned short N, typename NumType>
  struct StensorEigenSolver {
    //! base type
    using real = base_type<NumType>;
    /*!
     * \param[out] vp0: first  eigen value
     * \param[out] vp1: second eigen value
     * \param[out] vp2: third  eigen value
     * \param[in]  v:   stensor values
     * \param[in]  b:   refine eigenvalues
     */
    TFEL_MATH_INLINE static void computeEigenValues(NumType& vp0,
                                                    NumType& vp1,
                                                    NumType& vp2,
                                                    const NumType* const v,
                                                    const bool b) {
      real values[StensorDimeToSize<N>::value];
      real eigen_values[3];
      tfel::fsalgo::transform<StensorDimeToSize<N>::value>::exe(
          v, values, [](const auto& value) { return base_type_cast(value); });
      StensorComputeEigenValues<N>::exe(values, eigen_values[0],
                                        eigen_values[1], eigen_values[2], b);
      vp0 = NumType(eigen_values[0]);
      vp1 = NumType(eigen_values[1]);
      vp2 = NumType(eigen_values[2]);
    }  // end of computeEigenValues
    /*!
     * \param[out] vp: eigen values
     * \param[out] m:  eigen vectors
     * \param[in]  v:  stensor values
     * \param[in]  b:  refine eigenvalues
     */
    TFEL_MATH_INLINE static void computeEigenVectors(tvector<3u, NumType>& vp,
                                                     tmatrix<3u, 3u, real>& vec,
                                                     const NumType* const v,
                                                     const bool b) {
      real values[StensorDimeToSize<N>::value];
      tvector<3u, real> eigen_values;
      tfel::fsalgo::transform<StensorDimeToSize<N>::value>::exe(
          v, values, [](const auto& value) { return base_type_cast(value); });
      StensorComputeEigenVectors<N>::exe(values, eigen_values, vec, b);
      tfel::fsalgo::transform<3u>::exe(
          eigen_values.cbegin(), vp.begin(),
          [](const auto& value) { return NumType(value); });
    }  // end of computeEigenVectors
  };

  /*!
   * \brief Partial specialisation of the `StensorEigenSolver`
<<<<<<< HEAD
   * class for the SCHERZINGEREIGENSOLVER solver in 3D
   * \tparam NumType: numeric type
   */
  template <typename NumType>
  struct StensorEigenSolver<stensor_common::SCHERZINGEREIGENSOLVER, 3u, NumType>
=======
   * class for the HARARIEIGENSOLVER solver in 3D
   * \tparam NumType: numeric type
   */
  template <typename NumType>
  struct StensorEigenSolver<stensor_common::HARARIEIGENSOLVER, 3u, NumType>
>>>>>>> 7ca63f19
      : StensorEigenSolverBase<3u, NumType> {
    //! base type
    using real = base_type<NumType>;
    /*!
     * \param[out] vp0: first  eigen value
     * \param[out] vp1: second eigen value
     * \param[out] vp2: third  eigen value
     * \param[in]  v:   stensor values
     * \param[in]  b:   refine eigenvalues
     */
    TFEL_MATH_INLINE static void computeEigenValues(NumType& vp0,
                                                    NumType& vp1,
                                                    NumType& vp2,
                                                    const NumType* const v,
                                                    const bool) {
      auto sm = StensorEigenSolverBase<3u, NumType>::as_base_matrix(v);
      auto vp = tvector<3u, real>{};
<<<<<<< HEAD
      auto m = tmatrix<3u, 3u, real>{};
      ScherzingerEigensolver3x3<real>::computeEigenValues(
          vp, m, sm(0, 0), sm(1, 1), sm(2, 2), sm(0, 1), sm(0, 2), sm(1, 2));
=======
      HarariEigensolver3x3<real>::computeEigenValues(
          vp, sm(0, 0), sm(1, 1), sm(2, 2), sm(0, 1), sm(0, 2), sm(1, 2));
>>>>>>> 7ca63f19
      vp0 = NumType(vp[0]);
      vp1 = NumType(vp[1]);
      vp2 = NumType(vp[2]);
    }  // end of computeEigenValues
    /*!
     * \param[out] vp: eigen values
     * \param[out] m:  eigen vectors
     * \param[in]  v:  stensor values
     * \param[in]  b:  refine eigenvalues
     */
    TFEL_MATH_INLINE static void computeEigenVectors(tvector<3u, NumType>& vp,
                                                     tmatrix<3u, 3u, real>& m,
                                                     const NumType* const v,
                                                     const bool) {
      auto sm = StensorEigenSolverBase<3u, NumType>::as_base_matrix(v);
      auto vp2 = tvector<3u, real>{};
<<<<<<< HEAD
      ScherzingerEigensolver3x3<real>::computeEigenVectors(
          vp2, m, sm(0, 0), sm(1, 1), sm(2, 2), sm(0, 1), sm(0, 2), sm(1, 2));
      vp = {NumType(vp2(0)), NumType(vp2(1)), NumType(vp2(2))};
    }  // end of computeEigenVectors
  };   // end of struct StensorEigenSolver
=======
      HarariEigensolver3x3<real>::computeEigenVectors(
          vp2, m, sm(0, 0), sm(1, 1), sm(2, 2), sm(0, 1), sm(0, 2), sm(1, 2));
      vp = {NumType(vp2(0)), NumType(vp2(1)), NumType(vp2(2))};
    }  // end of computeEigenVectors
  };  // end of struct StensorEigenSolver
>>>>>>> 7ca63f19

  /*!
   * \brief Partial specialisation of the `StensorEigenSolver`
   * class for the GTESYMMETRICQREIGENSOLVER solver in 3D
   * \tparam N:       space dimension
   * \tparam NumType: numeric type
   */
  template <typename NumType>
  struct StensorEigenSolver<stensor_common::GTESYMMETRICQREIGENSOLVER,
                            3u,
                            NumType> {
    //! base type
    using real = base_type<NumType>;
    /*!
     * \param[out] vp0: first  eigen value
     * \param[out] vp1: second eigen value
     * \param[out] vp2: third  eigen value
     * \param[in]  v:   stensor values
     * \param[in]  b:   refine eigenvalues
     */
    TFEL_MATH_INLINE static void computeEigenValues(NumType& vp0,
                                                    NumType& vp1,
                                                    NumType& vp2,
                                                    const NumType* const v,
                                                    const bool b) {
      constexpr auto icste = Cste<real>::isqrt2;
      auto vp = tvector<3u, real>{};
      auto m = tmatrix<3u, 3u, real>{};
      GteSymmetricEigensolver3x3<real>::exe(
          vp, m, base_type_cast(v[0]), base_type_cast(v[3]) * icste,
          base_type_cast(v[4]) * icste, base_type_cast(v[1]),
          base_type_cast(v[5]) * icste, base_type_cast(v[2]), b);
      vp0 = NumType(vp[0]);
      vp1 = NumType(vp[1]);
      vp2 = NumType(vp[2]);
    }  // end of computeEigenValues
    /*!
     * \param[out] vp: eigen values
     * \param[out] m:  eigen vectors
     * \param[in]  v:  stensor values
     * \param[in]  b:  refine eigenvalues
     */
    TFEL_MATH_INLINE static void computeEigenVectors(tvector<3u, NumType>& vp,
                                                     tmatrix<3u, 3u, real>& m,
                                                     const NumType* const v,
                                                     const bool b) {
      constexpr auto icste = Cste<real>::isqrt2;
      auto vp2 = tvector<3u, real>{};
      GteSymmetricEigensolver3x3<real>::exe(
          vp2, m, base_type_cast(v[0]), base_type_cast(v[3]) * icste,
          base_type_cast(v[4]) * icste, base_type_cast(v[1]),
          base_type_cast(v[5]) * icste, base_type_cast(v[2]), b);
      vp = {NumType(vp2(0)), NumType(vp2(1)), NumType(vp2(2))};
    }  // end of computeEigenVectors
  };  // end of struct StensorEigenSolver

  /*!
   * \brief Partial specialisation of the `StensorEigenSolver`
   * class for the FSESANALYTICALEIGENSOLVER solver in 2D
   * \tparam NumType: numeric type
   */
  template <typename NumType>
  struct StensorEigenSolver<stensor_common::FSESANALYTICALEIGENSOLVER,
                            2u,
                            NumType> {
    //! base type
    using real = base_type<NumType>;
    /*!
     * \param[out] vp0: first  eigen value
     * \param[out] vp1: second eigen value
     * \param[out] vp2: third  eigen value
     * \param[in]  v:   stensor values
     * \param[in]  b:   refine eigenvalues
     */
    TFEL_MATH_INLINE static void computeEigenValues(NumType& vp0,
                                                    NumType& vp1,
                                                    NumType& vp2,
                                                    const NumType* const v,
                                                    const bool) {
      constexpr auto icste = Cste<real>::isqrt2;
      auto vp = tvector<3u, real>{};
      FSESAnalyticalSymmetricEigensolver2x2<real>::computeEigenValues(
          vp, base_type_cast(v[0]), base_type_cast(v[3]) * icste,
          base_type_cast(v[1]));
      vp0 = NumType(vp[0]);
      vp1 = NumType(vp[1]);
      vp2 = NumType(v[2]);
    }  // end of computeEigenValues
    /*!
     * \param[out] vp: eigen values
     * \param[out] m:  eigen vectors
     * \param[in]  v:  stensor values
     * \param[in]  b:  refine eigenvalues
     */
    TFEL_MATH_INLINE static void computeEigenVectors(tvector<3u, NumType>& vp,
                                                     tmatrix<3u, 3u, real>& m,
                                                     const NumType* const v,
                                                     const bool) {
      constexpr auto icste = Cste<real>::isqrt2;
      auto vp2 = tvector<3u, real>{};
      FSESAnalyticalSymmetricEigensolver2x2<real>::computeEigenVectors(
          vp2, m, base_type_cast(v[0]), base_type_cast(v[3]) * icste,
          base_type_cast(v[1]));
      vp = {NumType(vp2(0)), NumType(vp2(1)), v[2]};
      m(2, 0) = real(0);
      m(2, 1) = real(0);
      m(0, 2) = real(0);
      m(1, 2) = real(0);
      m(2, 2) = real(1);
    }  // end of computeEigenVectors
  };  // end of struct StensorEigenSolver

  /*!
   * \brief Partial specialisation of the `StensorEigenSolver`
   * class for the FSESANALYTICALEIGENSOLVER solver in 3D
   * \tparam NumType: numeric type
   */
  template <typename NumType>
  struct StensorEigenSolver<stensor_common::FSESANALYTICALEIGENSOLVER,
                            3u,
                            NumType> : StensorEigenSolverBase<3u, NumType> {
    //! base type
    using real = base_type<NumType>;
    /*!
     * \param[out] vp0: first  eigen value
     * \param[out] vp1: second eigen value
     * \param[out] vp2: third  eigen value
     * \param[in]  v:   stensor values
     * \param[in]  b:   refine eigenvalues
     */
    TFEL_MATH_INLINE static void computeEigenValues(NumType& vp0,
                                                    NumType& vp1,
                                                    NumType& vp2,
                                                    const NumType* const v,
                                                    const bool) {
      auto sm = StensorEigenSolverBase<3u, NumType>::as_base_matrix(v);
      auto vp = tvector<3u, real>{};
      FSESAnalyticalSymmetricEigensolver3x3<real>::computeEigenValues(vp, sm);
      vp0 = NumType(vp[0]);
      vp1 = NumType(vp[1]);
      vp2 = NumType(vp[2]);
    }  // end of computeEigenValues
    /*!
     * \param[out] vp: eigen values
     * \param[out] m:  eigen vectors
     * \param[in]  v:  stensor values
     * \param[in]  b:  refine eigenvalues
     */
    TFEL_MATH_INLINE static void computeEigenVectors(tvector<3u, NumType>& vp,
                                                     tmatrix<3u, 3u, real>& m,
                                                     const NumType* const v,
                                                     const bool) {
      auto sm = StensorEigenSolverBase<3u, NumType>::as_base_matrix(v);
      auto vp2 = tvector<3u, real>{};
      FSESAnalyticalSymmetricEigensolver3x3<real>::computeEigenVectors(vp2, m,
                                                                       sm);
      vp = {NumType(vp2(0)), NumType(vp2(1)), NumType(vp2(2))};
    }  // end of computeEigenVectors
  };  // end of struct StensorEigenSolver

  /*!
   * \brief Partial specialisation of the `StensorEigenSolver`
   * class for the FSESJACOBIEIGENSOLVER solver in 2D
   * \tparam NumType: numeric type
   */
  template <typename NumType>
  struct StensorEigenSolver<stensor_common::FSESJACOBIEIGENSOLVER, 2u, NumType>
      : public StensorEigenSolver<stensor_common::FSESANALYTICALEIGENSOLVER,
                                  2u,
                                  NumType> {
  };  // end of
      // StensorEigenSolver<stensor_common::FSESJACOBIEIGENSOLVER,2u,NumType>

  /*!
   * \brief Partial specialisation of the `StensorEigenSolver`
   * class for the FSESJACOBIEIGENSOLVER solver in 3D
   * \tparam NumType: numeric type
   */
  template <typename NumType>
  struct StensorEigenSolver<stensor_common::FSESJACOBIEIGENSOLVER, 3u, NumType>
      : StensorEigenSolverBase<3u, NumType> {
    //! base type
    using real = base_type<NumType>;
    /*!
     * \param[out] vp0: first  eigen value
     * \param[out] vp1: second eigen value
     * \param[out] vp2: third  eigen value
     * \param[in]  v:   stensor values
     * \param[in]  b:   refine eigenvalues
     */
    TFEL_MATH_INLINE static void computeEigenValues(NumType& vp0,
                                                    NumType& vp1,
                                                    NumType& vp2,
                                                    const NumType* const v,
                                                    const bool) {
      auto sm = StensorEigenSolverBase<3u, NumType>::as_base_matrix(v);
      auto vp = tvector<3u, real>{};
      auto m = tmatrix<3u, 3u>{};
      fses::syevj3(m, vp, sm);
      vp0 = NumType(vp[0]);
      vp1 = NumType(vp[1]);
      vp2 = NumType(vp[2]);
    }  // end of computeEigenValues
    /*!
     * \param[out] vp: eigen values
     * \param[out] m:  eigen vectors
     * \param[in]  v:  stensor values
     * \param[in]  b:  refine eigenvalues
     */
    TFEL_MATH_INLINE static void computeEigenVectors(tvector<3u, NumType>& vp,
                                                     tmatrix<3u, 3u, real>& m,
                                                     const NumType* const v,
                                                     const bool) {
      auto sm = StensorEigenSolverBase<3u, NumType>::as_base_matrix(v);
      auto vp2 = tvector<3u, real>{};
      fses::syevj3(m, vp2, sm);
      vp = {NumType(vp2(0)), NumType(vp2(1)), NumType(vp2(2))};
    }  // end of computeEigenVectors
  };  // end of struct StensorEigenSolver

  /*!
   * \brief Partial specialisation of the `StensorEigenSolver`
   * class for the FSESQLEIGENSOLVER solver in 2D
   * \tparam NumType: numeric type
   */
  template <typename NumType>
  struct StensorEigenSolver<stensor_common::FSESQLEIGENSOLVER, 2u, NumType>
      : public StensorEigenSolver<stensor_common::FSESANALYTICALEIGENSOLVER,
                                  2u,
                                  NumType> {
  };  // end of StensorEigenSolver<stensor_common::FSESQLEIGENSOLVER,2u,NumType>

  /*!
   * \brief Partial specialisation of the `StensorEigenSolver`
   * class for the FSESQLEIGENSOLVER solver in 3D
   * \tparam NumType: numeric type
   */
  template <typename NumType>
  struct StensorEigenSolver<stensor_common::FSESQLEIGENSOLVER, 3u, NumType>
      : StensorEigenSolverBase<3u, NumType> {
    //! base type
    using real = base_type<NumType>;
    /*!
     * \param[out] vp0: first  eigen value
     * \param[out] vp1: second eigen value
     * \param[out] vp2: third  eigen value
     * \param[in]  v:   stensor values
     * \param[in]  b:   refine eigenvalues
     */
    TFEL_MATH_INLINE static void computeEigenValues(NumType& vp0,
                                                    NumType& vp1,
                                                    NumType& vp2,
                                                    const NumType* const v,
                                                    const bool) {
      auto sm = StensorEigenSolverBase<3u, NumType>::as_base_matrix(v);
      auto vp = tvector<3u, real>{};
      auto m = tmatrix<3u, 3u>{};
      fses::syevq3(m, vp, sm);
      vp0 = NumType(vp[0]);
      vp1 = NumType(vp[1]);
      vp2 = NumType(vp[2]);
    }  // end of computeEigenValues
    /*!
     * \param[out] vp: eigen values
     * \param[out] m:  eigen vectors
     * \param[in]  v:  stensor values
     * \param[in]  b:  refine eigenvalues
     */
    TFEL_MATH_INLINE static void computeEigenVectors(tvector<3u, NumType>& vp,
                                                     tmatrix<3u, 3u, real>& m,
                                                     const NumType* const v,
                                                     const bool) {
      auto sm = StensorEigenSolverBase<3u, NumType>::as_base_matrix(v);
      auto vp2 = tvector<3u, real>{};
      fses::syevq3(m, vp2, sm);
      vp = {NumType(vp2(0)), NumType(vp2(1)), NumType(vp2(2))};
    }  // end of computeEigenVectors
  };  // end of struct StensorEigenSolver

  /*!
   * \brief Partial specialisation of the `StensorEigenSolver`
   * class for the FSESCUPPENEIGENSOLVER solver in 2D
   * \tparam NumType: numeric type
   */
  template <typename NumType>
  struct StensorEigenSolver<stensor_common::FSESCUPPENEIGENSOLVER, 2u, NumType>
      : public StensorEigenSolver<stensor_common::FSESANALYTICALEIGENSOLVER,
                                  2u,
                                  NumType> {
  };  // end of StensorEigenSolver<FSESCUPPENEIGENSOLVER,2u,NumType>

  /*!
   * \brief Partial specialisation of the `StensorEigenSolver`
   * class for the FSESCUPPENEIGENSOLVER solver in 3D
   * \tparam NumType: numeric type
   */
  template <typename NumType>
  struct StensorEigenSolver<stensor_common::FSESCUPPENEIGENSOLVER, 3u, NumType>
      : StensorEigenSolverBase<3u, NumType> {
    //! base type
    using real = base_type<NumType>;
    /*!
     * \param[out] vp0: first  eigen value
     * \param[out] vp1: second eigen value
     * \param[out] vp2: third  eigen value
     * \param[in]  v:   stensor values
     * \param[in]  b:   refine eigenvalues
     */
    TFEL_MATH_INLINE static void computeEigenValues(NumType& vp0,
                                                    NumType& vp1,
                                                    NumType& vp2,
                                                    const NumType* const v,
                                                    const bool) {
      auto vp = tvector<3u, real>{};
      auto sm = StensorEigenSolverBase<3u, NumType>::as_base_matrix(v);
      auto m = tmatrix<3u, 3u>{};
      fses::syevd3(m, vp, sm);
      vp0 = NumType(vp[0]);
      vp1 = NumType(vp[1]);
      vp2 = NumType(vp[2]);
    }  // end of computeEigenValues
    /*!
     * \param[out] vp: eigen values
     * \param[out] m:  eigen vectors
     * \param[in]  v:  stensor values
     * \param[in]  b:  refine eigenvalues
     */
    TFEL_MATH_INLINE static void computeEigenVectors(tvector<3u, NumType>& vp,
                                                     tmatrix<3u, 3u, real>& m,
                                                     const NumType* const v,
                                                     const bool) {
      auto vp2 = tvector<3u, real>{};
      auto sm = StensorEigenSolverBase<3u, NumType>::as_base_matrix(v);
      fses::syevd3(m, vp2, sm);
      vp = {NumType(vp2(0)), NumType(vp2(1)), NumType(vp2(2))};
    }  // end of computeEigenVectors
  };  // end of struct StensorEigenSolver

  /*!
   * \brief Partial specialisation of the `StensorEigenSolver`
   * class for the FSESHYBRIDEIGENSOLVER solver in 2D
   * \tparam NumType: numeric type
   */
  template <typename NumType>
  struct StensorEigenSolver<stensor_common::FSESHYBRIDEIGENSOLVER, 2u, NumType>
      : public StensorEigenSolver<stensor_common::FSESANALYTICALEIGENSOLVER,
                                  2u,
                                  NumType> {
  };  // end of
      // StensorEigenSolver<stensor_common::FSESHYBRIDEIGENSOLVER,2u,NumType>

  /*!
   * \brief Partial specialisation of the `StensorEigenSolver`
   * class for the FSESHYBRIDEIGENSOLVER solver in 3D
   * \tparam NumType: numeric type
   */
  template <typename NumType>
  struct StensorEigenSolver<stensor_common::FSESHYBRIDEIGENSOLVER, 3u, NumType>
      : StensorEigenSolverBase<3u, NumType> {
    //! base type
    using real = base_type<NumType>;
    /*!
     * \param[out] vp0: first  eigen value
     * \param[out] vp1: second eigen value
     * \param[out] vp2: third  eigen value
     * \param[in]  v:   stensor values
     * \param[in]  b:   refine eigenvalues
     */
    TFEL_MATH_INLINE static void computeEigenValues(NumType& vp0,
                                                    NumType& vp1,
                                                    NumType& vp2,
                                                    const NumType* const v,
                                                    const bool) {
      auto sm = StensorEigenSolverBase<3u, NumType>::as_base_matrix(v);
      auto vp = tvector<3u, real>{};
      fses::syevc3(vp, sm);
      vp0 = NumType(vp[0]);
      vp1 = NumType(vp[1]);
      vp2 = NumType(vp[2]);
    }  // end of computeEigenValues
    /*!
     * \param[out] vp: eigen values
     * \param[out] m:  eigen vectors
     * \param[in]  v:  stensor values
     * \param[in]  b:  refine eigenvalues
     */
    TFEL_MATH_INLINE static void computeEigenVectors(tvector<3u, NumType>& vp,
                                                     tmatrix<3u, 3u, real>& m,
                                                     const NumType* const v,
                                                     const bool) {
      auto sm = StensorEigenSolverBase<3u, NumType>::as_base_matrix(v);
      auto vp2 = tvector<3u, real>{};
      fses::syevh3(m, vp2, sm);
      vp = {NumType(vp2(0)), NumType(vp2(1)), NumType(vp2(2))};
    }  // end of computeEigenVectors
  };  // end of struct StensorEigenSolver

}  // namespace tfel::math::internals

#endif /* LIB_TFEL_MATH_INTERNALS_STENSOREIGENSOLVER_HXX */<|MERGE_RESOLUTION|>--- conflicted
+++ resolved
@@ -18,11 +18,8 @@
 #include "TFEL/Math/Stensor/Internals/GteSymmetricEigenSolver.hxx"
 #include "TFEL/Math/Stensor/Internals/StensorComputeEigenValues.hxx"
 #include "TFEL/Math/Stensor/Internals/StensorComputeEigenVectors.hxx"
-<<<<<<< HEAD
 #include "TFEL/Math/Stensor/Internals/ScherzingerEigenSolver.hxx"
-=======
 #include "TFEL/Math/Stensor/Internals/HarariEigenSolver.hxx"
->>>>>>> 7ca63f19
 #include "FSES/syevj3.hxx"
 #include "FSES/syevq3.hxx"
 #include "FSES/syevd3.hxx"
@@ -118,19 +115,11 @@
 
   /*!
    * \brief Partial specialisation of the `StensorEigenSolver`
-<<<<<<< HEAD
    * class for the SCHERZINGEREIGENSOLVER solver in 3D
    * \tparam NumType: numeric type
    */
   template <typename NumType>
   struct StensorEigenSolver<stensor_common::SCHERZINGEREIGENSOLVER, 3u, NumType>
-=======
-   * class for the HARARIEIGENSOLVER solver in 3D
-   * \tparam NumType: numeric type
-   */
-  template <typename NumType>
-  struct StensorEigenSolver<stensor_common::HARARIEIGENSOLVER, 3u, NumType>
->>>>>>> 7ca63f19
       : StensorEigenSolverBase<3u, NumType> {
     //! base type
     using real = base_type<NumType>;
@@ -148,43 +137,78 @@
                                                     const bool) {
       auto sm = StensorEigenSolverBase<3u, NumType>::as_base_matrix(v);
       auto vp = tvector<3u, real>{};
-<<<<<<< HEAD
       auto m = tmatrix<3u, 3u, real>{};
       ScherzingerEigensolver3x3<real>::computeEigenValues(
           vp, m, sm(0, 0), sm(1, 1), sm(2, 2), sm(0, 1), sm(0, 2), sm(1, 2));
-=======
+      vp0 = NumType(vp[0]);
+      vp1 = NumType(vp[1]);
+      vp2 = NumType(vp[2]);
+    }  // end of computeEigenValues
+    /*!
+     * \param[out] vp: eigen values
+     * \param[out] m:  eigen vectors
+     * \param[in]  v:  stensor values
+     * \param[in]  b:  refine eigenvalues
+     */
+    TFEL_MATH_INLINE static void computeEigenVectors(tvector<3u, NumType>& vp,
+                                                     tmatrix<3u, 3u, real>& m,
+                                                     const NumType* const v,
+                                                     const bool) {
+      auto sm = StensorEigenSolverBase<3u, NumType>::as_base_matrix(v);
+      auto vp2 = tvector<3u, real>{};
+      ScherzingerEigensolver3x3<real>::computeEigenVectors(
+          vp2, m, sm(0, 0), sm(1, 1), sm(2, 2), sm(0, 1), sm(0, 2), sm(1, 2));
+      vp = {NumType(vp2(0)), NumType(vp2(1)), NumType(vp2(2))};
+    }  // end of computeEigenVectors
+  };   // end of struct StensorEigenSolver
+
+ /*!
+   * \brief Partial specialisation of the `StensorEigenSolver`
+   * class for the HARARIEIGENSOLVER solver in 3D
+   * \tparam NumType: numeric type
+   */
+  template <typename NumType>
+  struct StensorEigenSolver<stensor_common::HARARIEIGENSOLVER, 3u, NumType>
+      : StensorEigenSolverBase<3u, NumType> {
+    //! base type
+    using real = base_type<NumType>;
+    /*!
+     * \param[out] vp0: first  eigen value
+     * \param[out] vp1: second eigen value
+     * \param[out] vp2: third  eigen value
+     * \param[in]  v:   stensor values
+     * \param[in]  b:   refine eigenvalues
+     */
+    TFEL_MATH_INLINE static void computeEigenValues(NumType& vp0,
+                                                    NumType& vp1,
+                                                    NumType& vp2,
+                                                    const NumType* const v,
+                                                    const bool) {
+      auto sm = StensorEigenSolverBase<3u, NumType>::as_base_matrix(v);
+      auto vp = tvector<3u, real>{};
       HarariEigensolver3x3<real>::computeEigenValues(
           vp, sm(0, 0), sm(1, 1), sm(2, 2), sm(0, 1), sm(0, 2), sm(1, 2));
->>>>>>> 7ca63f19
-      vp0 = NumType(vp[0]);
-      vp1 = NumType(vp[1]);
-      vp2 = NumType(vp[2]);
-    }  // end of computeEigenValues
-    /*!
-     * \param[out] vp: eigen values
-     * \param[out] m:  eigen vectors
-     * \param[in]  v:  stensor values
-     * \param[in]  b:  refine eigenvalues
-     */
-    TFEL_MATH_INLINE static void computeEigenVectors(tvector<3u, NumType>& vp,
-                                                     tmatrix<3u, 3u, real>& m,
-                                                     const NumType* const v,
-                                                     const bool) {
-      auto sm = StensorEigenSolverBase<3u, NumType>::as_base_matrix(v);
-      auto vp2 = tvector<3u, real>{};
-<<<<<<< HEAD
-      ScherzingerEigensolver3x3<real>::computeEigenVectors(
-          vp2, m, sm(0, 0), sm(1, 1), sm(2, 2), sm(0, 1), sm(0, 2), sm(1, 2));
-      vp = {NumType(vp2(0)), NumType(vp2(1)), NumType(vp2(2))};
-    }  // end of computeEigenVectors
-  };   // end of struct StensorEigenSolver
-=======
+      vp0 = NumType(vp[0]);
+      vp1 = NumType(vp[1]);
+      vp2 = NumType(vp[2]);
+    }  // end of computeEigenValues
+    /*!
+     * \param[out] vp: eigen values
+     * \param[out] m:  eigen vectors
+     * \param[in]  v:  stensor values
+     * \param[in]  b:  refine eigenvalues
+     */
+    TFEL_MATH_INLINE static void computeEigenVectors(tvector<3u, NumType>& vp,
+                                                     tmatrix<3u, 3u, real>& m,
+                                                     const NumType* const v,
+                                                     const bool) {
+      auto sm = StensorEigenSolverBase<3u, NumType>::as_base_matrix(v);
+      auto vp2 = tvector<3u, real>{};
       HarariEigensolver3x3<real>::computeEigenVectors(
           vp2, m, sm(0, 0), sm(1, 1), sm(2, 2), sm(0, 1), sm(0, 2), sm(1, 2));
       vp = {NumType(vp2(0)), NumType(vp2(1)), NumType(vp2(2))};
     }  // end of computeEigenVectors
   };  // end of struct StensorEigenSolver
->>>>>>> 7ca63f19
 
   /*!
    * \brief Partial specialisation of the `StensorEigenSolver`
