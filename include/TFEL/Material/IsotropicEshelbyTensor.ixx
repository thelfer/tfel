--- conflicted
+++ resolved
@@ -541,160 +541,6 @@
         precld);
   }  // end of function computeHillPolarisationTensor
 
-<<<<<<< HEAD
-=======
-  template <tfel::math::ScalarConcept StressType>
-  requires(tfel::math::checkUnitCompatibility<tfel::math::unit::Stress,
-                                              StressType>())
-      TFEL_HOST_DEVICE tfel::math::
-          st2tost2<3u, types::real<StressType>> computeSphereLocalisationTensor(
-              const StressType& young,
-              const types::real<StressType>& nu,
-              const StressType& young_i,
-              const types::real<StressType>& nu_i) {
-    using real = types::real<StressType>;
-    if (not(young > StressType{0})) {
-      tfel::reportContractViolation("E<=0");
-    }
-    if ((nu > real(0.5)) || (nu < real(-1))) {
-      tfel::reportContractViolation("nu>0.5 or nu<-1");
-    }
-    const auto kaS = (1 + nu) / 9 / (1 - nu);
-    const auto muS = 2 * (4 - 5 * nu) / 30 / (1 - nu);
-    const auto k0 = young / 3 / (1 - 2 * nu);
-    const auto mu0 = young / 2 / (1 + nu);
-    const auto k_i = young_i / 3 / (1 - 2 * nu_i);
-    const auto mu_i = young_i / 2 / (1 + nu_i);
-    const auto mu = 1 / (2 + 4 * muS * (mu_i - mu0) / mu0);
-    const auto ka = 1 / (3 + 9 * kaS * (k_i - k0) / k0);
-    using namespace tfel::math;
-    return 3 * ka * st2tost2<3u, real>::J() + 2 * mu * st2tost2<3u, real>::K();
-  }
-
-  template <tfel::math::ScalarConcept StressType>
-  TFEL_HOST_DEVICE tfel::math::st2tost2<3u, types::real<StressType>>
-  computeSphereLocalisationTensor(const IsotropicModuli<StressType>& IM0,
-                                  const IsotropicModuli<StressType>& IM_i) {
-    const auto Enu0 = IM0.ToYoungNu();
-    const auto Enui = IM_i.ToYoungNu();
-    return computeSphereLocalisationTensor<StressType>(
-        std::get<0>(Enu0), std::get<1>(Enu0), std::get<0>(Enui),
-        std::get<1>(Enui));
-  }  // end of function SphereLocalisationTensor
-
-  template <tfel::math::ScalarConcept StressType>
-  requires(tfel::math::checkUnitCompatibility<
-           tfel::math::unit::Stress,
-           StressType>()) TFEL_HOST_DEVICE tfel::math::
-      st2tost2<3u, types::real<StressType>> computeAxisymmetricalEllipsoidLocalisationTensor(
-          const StressType& young,
-          const types::real<StressType>& nu,
-          const StressType& young_i,
-          const types::real<StressType>& nu_i,
-          const tfel::math::tvector<3u, types::real<StressType>>& n_a,
-          const types::real<StressType>& e) {
-    using real = types::real<StressType>;
-    if ((nu > real(0.5)) || (nu < real(-1))) {
-      tfel::reportContractViolation("nu>0.5 or nu<-1");
-    }
-    if (not(e > 0)) {
-      tfel::reportContractViolation("e<=0");
-    }
-    const auto P0 = computeAxisymmetricalHillPolarisationTensor<StressType>(
-        young, nu, n_a, e);
-
-    tfel::math::st2tost2<3u, StressType> C_0;
-    static constexpr auto value =
-        StiffnessTensorAlterationCharacteristic::UNALTERED;
-    computeIsotropicStiffnessTensorII<3u, value, StressType, real>(C_0, young,
-                                                                   nu);
-    tfel::math::st2tost2<3u, StressType> C_i;
-    computeIsotropicStiffnessTensorII<3u, value, StressType, real>(C_i, young_i,
-                                                                   nu_i);
-    using namespace tfel::math;
-    const st2tost2<3u, StressType> C = C_i - C_0;
-    const auto Pr = P0 * C;
-    const auto A = invert(st2tost2<3u, real>::Id() + Pr);
-    return A;
-  }
-
-  template <tfel::math::ScalarConcept StressType>
-  requires(tfel::math::checkUnitCompatibility<
-           tfel::math::unit::Stress,
-           StressType>()) TFEL_HOST_DEVICE tfel::math::
-      st2tost2<3u, types::real<StressType>> computeAxisymmetricalEllipsoidLocalisationTensor(
-          const IsotropicModuli<StressType>& IM0,
-          const IsotropicModuli<StressType>& IM_i,
-          const tfel::math::tvector<3u, types::real<StressType>>& n_a,
-          const types::real<StressType>& e) {
-    const auto Enu0 = IM0.ToYoungNu();
-    const auto Enui = IM_i.ToYoungNu();
-    return computeAxisymmetricalEllipsoidLocalisationTensor<StressType>(
-        std::get<0>(Enu0), std::get<1>(Enu0), std::get<0>(Enui),
-        std::get<1>(Enui), n_a, e);
-  }  // end of function computeAxisymmetricalEllipsoidLocalisationTensor
-
-  template <tfel::math::ScalarConcept StressType>
-  requires(tfel::math::checkUnitCompatibility<
-           tfel::math::unit::Stress,
-           StressType>()) TFEL_HOST_DEVICE tfel::math::
-      st2tost2<3u, types::real<StressType>> computeEllipsoidLocalisationTensor(
-          const StressType& young,
-          const types::real<StressType>& nu,
-          const StressType& young_i,
-          const types::real<StressType>& nu_i,
-          const tfel::math::tvector<3u, types::real<StressType>>& n_a,
-          const types::length<StressType>& a,
-          const tfel::math::tvector<3u, types::real<StressType>>& n_b,
-          const types::length<StressType>& b,
-          const types::length<StressType>& c) {
-    using real = types::real<StressType>;
-    using LengthType = types::length<StressType>;
-    if ((nu > real(0.5)) || (nu < real(-1))) {
-      tfel::reportContractViolation("nu>0.5 or nu<-1");
-    }
-    if (not((a > LengthType{0}) and (b > LengthType{0}) and
-            (c > LengthType{0}))) {
-      tfel::reportContractViolation("a<=0 or b<=0 or c<=0");
-    }
-    const auto P0 =
-        computeHillPolarisationTensor<StressType>(young, nu, n_a, a, n_b, b, c);
-
-    tfel::math::st2tost2<3u, StressType> C_0;
-    static constexpr auto value =
-        StiffnessTensorAlterationCharacteristic::UNALTERED;
-    computeIsotropicStiffnessTensorII<3u, value, StressType, real>(C_0, young,
-                                                                   nu);
-    tfel::math::st2tost2<3u, StressType> C_i;
-    computeIsotropicStiffnessTensorII<3u, value, StressType, real>(C_i, young_i,
-                                                                   nu_i);
-    using namespace tfel::math;
-    const st2tost2<3u, StressType> C = C_i - C_0;
-    const auto Pr = P0 * C;
-    const auto A = invert(st2tost2<3u, real>::Id() + Pr);
-    return A;
-  }
-
-  template <tfel::math::ScalarConcept StressType>
-  requires(tfel::math::checkUnitCompatibility<
-           tfel::math::unit::Stress,
-           StressType>()) TFEL_HOST_DEVICE tfel::math::
-      st2tost2<3u, types::real<StressType>> computeEllipsoidLocalisationTensor(
-          const IsotropicModuli<StressType>& IM0,
-          const IsotropicModuli<StressType>& IM_i,
-          const tfel::math::tvector<3u, types::real<StressType>>& n_a,
-          const types::length<StressType>& a,
-          const tfel::math::tvector<3u, types::real<StressType>>& n_b,
-          const types::length<StressType>& b,
-          const types::length<StressType>& c) {
-    const auto Enu0 = IM0.ToYoungNu();
-    const auto Enui = IM_i.ToYoungNu();
-    return computeEllipsoidLocalisationTensor<StressType>(
-        std::get<0>(Enu0), std::get<1>(Enu0), std::get<0>(Enui),
-        std::get<1>(Enui), n_a, a, n_b, b, c);
-  }  // end of function computeEllipsoidLocalisationTensor
-
->>>>>>> 2652b36c
 }  // end of namespace tfel::material::homogenization::elasticity
 
 #endif /* LIB_TFEL_MATERIAL_ISOTROPICESHELBYTENSOR_IXX */ u,