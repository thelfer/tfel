/*!
 * \file   include/TFEL/Material/IsotropicEshelbyTensor.ixx
 * \author Antoine Martin
 * \date   15 October 2024
 * \brief  This file defines the Eshelby tensor for an ellipsoidal inclusion
 * embedded in an isotropic matrix. \copyright Copyright (C) 2006-2018 CEA/DEN,
 * EDF R&D. All rights reserved. This project is publicly released under either
 * the GNU GPL Licence or the CECILL-A licence. A copy of thoses licences are
 * delivered with the sources of TFEL. CEA or EDF may also distribute this
 * project under specific licensing conditions.
 */

#ifndef LIB_TFEL_MATERIAL_ISOTROPICESHELBYTENSOR_IXX
#define LIB_TFEL_MATERIAL_ISOTROPICESHELBYTENSOR_IXX

#include <cmath>
#include <numbers>
#include <stdexcept>
#include <typeinfo>
#include "TFEL/Math/General/IEEE754.hxx"

namespace tfel::material::homogenization::elasticity {

  template <typename real>
  TFEL_HOST_DEVICE tfel::math::st2tost2<2u, real>
  computeCircularCylinderEshelbyTensor(const real& nu) {
    if ((nu > real(0.5)) || (nu < real(-1))) {
      tfel::reportContractViolation("nu>0.5 or nu<-1");
    }
    using namespace tfel::math;
    const auto zero = real{0};
    const auto Q = 3 / (1 - nu) / 8;
    const auto R = (1 - 2 * nu) / 8 / (1 - nu);

    const auto S11 = Q + 2 * R;
    const auto S12 = Q / 3 - 2 * R;
    const auto S44 = 2 * (Q / 3 + 2 * R);
    const auto S13 = 2 * Q / 3 - 2 * R;
    return {S11,  S12,  S13,  zero, S12,  S11,  S13,  zero,
            zero, zero, zero, zero, zero, zero, zero, S44};
  }  // end of function computeCircularCylinderEshelbyTensor

  template <typename real>
  TFEL_HOST_DEVICE tfel::math::st2tost2<2u, real>
  computeEllipticCylinderEshelbyTensor(const real& nu, const real& e) {
    if ((nu > real(0.5)) || (nu < real(-1))) {
      tfel::reportContractViolation("nu>0.5 or nu<-1");
    }
    if (not(e > real(0))) {
      tfel::reportContractViolation("e<=0");
    }
    const auto zero = real{0};
    const auto e2 = e * e;
    const auto Q = 3 / (1 - nu) / 8;
    const auto R = (1 - 2 * nu) / 8 / (1 - nu);

    const auto Ia = 4 / (1 + e);
    const auto Ib = 4 * e / (1 + e);
    const auto a2Iab = 4 * e2 / (e + 1) / (e + 1) / 3;
    const auto a2Iaa = real{4} / 3 - a2Iab;
    const auto b2Iab = 4 / (e + 1) / (e + 1) / 3;
    const auto b2Ibb = real{4} / 3 - b2Iab;

    const auto S11 = Q * a2Iaa + R * Ia;
    const auto S12 = Q * b2Iab - R * Ia;
    const auto S44 = 2 * (Q / 2 * (a2Iab + b2Iab) + R / 2 * (Ia + Ib));
    const auto S22 = Q * b2Ibb + R * Ib;
    const auto S21 = Q * a2Iab - R * Ib;
    const auto S13 = Q * Ia / 3 - R * Ia;
    const auto S23 = Q * Ib / 3 - R * Ib;
    if (e > real(1)) {
      return {S11,  S12,  S13,  zero, S21,  S22,  S23,  zero,
              zero, zero, zero, zero, zero, zero, zero, S44};
    }
    return {S22,  S21,  S23,  zero, S12,  S11,  S13,  zero,
            zero, zero, zero, zero, zero, zero, zero, S44};
  }  // end of function computeEllipticCylinderEshelbyTensor

  template <typename real>
  TFEL_HOST_DEVICE tfel::math::st2tost2<3u, real> computeSphereEshelbyTensor(
      const real& nu) {
    if ((nu > real(0.5)) || (nu < real(-1))) {
      tfel::reportContractViolation("nu>0.5 or nu<-1");
    }
    const auto a = (1 + nu) / 3 / (1 - nu);
    const auto b = 2 * (4 - 5 * nu) / 15 / (1 - nu);
    using namespace tfel::math;
    return a * st2tost2<3u, real>::J() + b * st2tost2<3u, real>::K();
  }  // end of function computeSphereEshelbyTensor

  template <typename real, typename StressType>
<<<<<<< HEAD
  TFEL_HOST_DEVICE tfel::math::st2tost2<3u, tfel::math::invert_type<StressType>>
=======
  TFEL_HOST_DEVICE tfel::math::st2tost2<3u, types::compliance<StressType>>
>>>>>>> 3622eb74
  computeSphereHillPolarisationTensor(const StressType& young, const real& nu) {
    if ((nu > real(0.5)) || (nu < real(-1))) {
      tfel::reportContractViolation("nu>0.5 or nu<-1");
    }
    if (not(young > StressType{0})) {
      tfel::reportContractViolation("E<=0");
    }
    const auto a = (1 + nu) * (1 - 2 * nu) / 3 / young / (1 - nu);
    const auto b = 2 * (4 - 5 * nu) * (1 + nu) / 15 / young / (1 - nu);
    using namespace tfel::math;
    return a * st2tost2<3u, real>::J() + b * st2tost2<3u, real>::K();
  }  // end of function computeSphereHillPolarisationTensor

  template <typename real, typename StressType>
<<<<<<< HEAD
  TFEL_HOST_DEVICE tfel::math::st2tost2<3u, tfel::math::invert_type<StressType>>
  computeSphereHillPolarisationTensor(const KGModuli<StressType>& KG0) {
    const EnuModuli<real, StressType> Enu0 =
        convertKGModuli<real, StressType>(KG0);
    return computeSphereHillPolarisationTensor<real, StressType>(Enu0.E,
                                                                 Enu0.nu);
=======
  TFEL_HOST_DEVICE tfel::math::st2tost2<3u, types::compliance<StressType>>
  computeSphereHillPolarisationTensor(const IsotropicModuli<StressType>& IM0) {
    
    const auto Enu0 = IM0.ToYoungNu();
    return computeSphereHillPolarisationTensor<real, StressType>(std::get<0>(Enu0),
                                                                 std::get<1>(Enu0));
>>>>>>> 3622eb74
  }  // end of function computeSphereHillPolarisationTensor

  template <typename real>
  TFEL_HOST_DEVICE tfel::math::st2tost2<3u, real>
  computeAxisymmetricalEshelbyTensor(const real& nu,
                                     const real& e,
                                     const real precf,
                                     const real precd,
                                     const real precld) {
    if ((nu > real(0.5)) || (nu < real(-1))) {
      tfel::reportContractViolation("nu>0.5 or nu<-1");
    }
    if (not(e > real(0))) {
      tfel::reportContractViolation("e<=0");
    }

    const auto precision = [precf, precd, precld]() {
      if (typeid(real) == typeid(long double)) {
        return precld;
      } else if (typeid(real) == typeid(double)) {
        return precd;
      }
      return precf;
    }();
    if (std::abs(e - 1) < precision) {
      return computeSphereEshelbyTensor<real>(nu);
    }
    const auto zero = real{0};
    const auto e2 = e * e;
    const auto e21 = e2 - 1;
    const auto u2nu = 1 - 2 * nu;
    const auto q = [e]() {
      if (e < 1) {
        return e / tfel::math::power<3, 2>(1 - e * e) *
               (std::acos(e) - e * std::sqrt(1 - e * e));
      } else if (e > 1) {
        return e / tfel::math::power<3, 2>(e * e - 1) *
               (e * std::sqrt(e * e - 1) - std::acosh(e));
      }
      return real{2} / 3;
    }();
    const auto S11 =
        3 / (8 * (1 - nu)) * e2 / e21 + q / 4 / (1 - nu) * (u2nu - 9 / e21 / 4);
    const auto S12 =
        1 / (1 - nu) / 4 * (e2 / 2 / e21 - q * (u2nu + 3 / e21 / 4));
    const auto S13 =
        1 / (1 - nu) / 2 * (-e2 / e21 + q / 2 * (3 * e2 / e21 - u2nu));
    const auto S31 =
        1 / (1 - nu) / 2 * (-u2nu - 1 / e21 + q * (u2nu + 3 / e21 / 2));
    const auto S33 = 1 / (1 - nu) / 2 *
                     (u2nu + (3 * e2 - 1) / e21 - q * (u2nu + 3 * e2 / e21));
    const auto S44 =
        2 / (1 - nu) / 4 * (e2 / 2 / e21 + q * (u2nu - 3 / e21 / 4));
    const auto S55 =
        2 / (1 - nu) / 4 *
        (u2nu - (e2 + 1) / e21 - q / 2 * (u2nu - 3 * (e2 + 1) / e21));
    const tfel::math::st2tost2<3u, real> S = {
        S11,  S12,  S13,  zero, zero, zero, S12,  S11,  S13,  zero, zero, zero,
        S31,  S31,  S33,  zero, zero, zero, zero, zero, zero, S44,  zero, zero,
        zero, zero, zero, zero, S55,  zero, zero, zero, zero, zero, zero, S55};
    if (e > 1) {
      using namespace tfel::math;
      const tvector<3u, real> n_1 = {0., 0., 1.};
      const tvector<3u, real> n_2 = {0., -1., 0.};
      const tvector<3u, real> n_3 = {1., 0., 0.};
      const rotation_matrix<real> r = {n_1[0], n_1[1], n_1[2], n_2[0], n_2[1],
                                       n_2[2], n_3[0], n_3[1], n_3[2]};
      return change_basis(S, r);
    }
    return S;
  }  // end of function computeAxisymmetricalEshelbyTensor

  template <typename real, typename StressType>
<<<<<<< HEAD
  TFEL_HOST_DEVICE tfel::math::st2tost2<3u, tfel::math::invert_type<StressType>>
=======
  TFEL_HOST_DEVICE tfel::math::st2tost2<3u, types::compliance<StressType>>
>>>>>>> 3622eb74
  computeAxisymmetricalHillPolarisationTensor(
      const StressType& young,
      const real& nu,
      const tfel::math::tvector<3u, real>& n_a,
      const real& e,
      const real precf,
      const real precd,
      const real precld) {
    if (not(young > StressType{0})) {
      tfel::reportContractViolation("E<=0");
    }
    if (tfel::math::ieee754::fpclassify(norm(n_a)) == FP_ZERO) {
      tfel::reportContractViolation("n_a is null");
    }
    const auto n_a_ = n_a / norm(n_a);
    tfel::math::tvector<3u, real> n_;
    if ((tfel::math::ieee754::fpclassify(n_a[1]) != FP_ZERO) ||
        (tfel::math::ieee754::fpclassify(n_a[2]) != FP_ZERO)) {
      n_ = {1., 0., 0.};
    } else {
      n_ = {0., 1., 0.};
    }
    auto n_b_ = cross_product<real>(n_a_, n_);
    n_b_ = n_b_ / norm(n_b_);
    const auto n_c_ = cross_product<real>(n_a_, n_b_);
    tfel::math::tvector<3u, real> n_1;
    tfel::math::tvector<3u, real> n_2;
    if (e < 1) {
      n_1 = n_b_;
      n_2 = n_c_;
    } else {
      n_1 = n_a_;
      n_2 = n_b_;
    }
    using namespace tfel::math;
    const auto n_3 = cross_product<real>(n_1, n_2);
    const auto S0 = computeAxisymmetricalEshelbyTensor<real>(nu, e);
    const tfel::math::rotation_matrix<real> r = {
        n_1[0], n_1[1], n_1[2], n_2[0], n_2[1], n_2[2], n_3[0], n_3[1], n_3[2]};
    const auto S0_basis = change_basis(S0, r);
    tfel::math::st2tost2<3u, StressType> C_0;
    static constexpr auto value =
        StiffnessTensorAlterationCharacteristic::UNALTERED;
    computeIsotropicStiffnessTensorII<3u, value, StressType, real>(C_0, young,
                                                                   nu);

    const auto invC0 = tfel::math::invert(C_0);
    return S0_basis * invC0;
  }  // end of function computeAxisymmetricalHillPolarisationTensor

  template <typename real, typename StressType>
<<<<<<< HEAD
  TFEL_HOST_DEVICE tfel::math::st2tost2<3u, tfel::math::invert_type<StressType>>
  computeAxisymmetricalHillPolarisationTensor(
      const KGModuli<StressType>& KG0,
=======
  TFEL_HOST_DEVICE tfel::math::st2tost2<3u, types::compliance<StressType>>
  computeAxisymmetricalHillPolarisationTensor(
      const IsotropicModuli<StressType>& IM0,
>>>>>>> 3622eb74
      const tfel::math::tvector<3u, real>& n_a,
      const real& e,
      const real precf,
      const real precd,
      const real precld) {
<<<<<<< HEAD
    const EnuModuli<real, StressType> Enu0 =
        convertKGModuli<real, StressType>(KG0);
    return computeAxisymmetricalHillPolarisationTensor<real, StressType>(
        Enu0.E, Enu0.nu, n_a, e, precf, precd, precld);
=======
    const auto Enu0 = IM0.ToYoungNu();
    return computeAxisymmetricalHillPolarisationTensor<real, StressType>(
        std::get<0>(Enu0),std::get<1>(Enu0), n_a, e, precf, precd, precld);
>>>>>>> 3622eb74
  }  // end of function computeAxisymmetricalHillPolarisationTensor

  namespace internals {
    /*!
     * This function takes a,b,c and returns the indices of the lengths (a,b,c)
     * sorted from the biggest to the smallest \return an object of type
     * std::array<int,3> \tparam LengthType: type of the lengths \param[in] nu:
     * Poisson's ratio of the matrix
     */
    template <typename LengthType>
    TFEL_HOST_DEVICE std::array<int, 3> sortEllipsoidLengths(
        const LengthType& a, const LengthType& b, const LengthType& c) {
      if ((a > b) and (a > c)) {
        if (b > c)
          return {0, 1, 2};
        else
          return {0, 2, 1};
      } else if ((b > a) and (b > c)) {
        if (a > c)
          return {1, 0, 2};
        else
          return {1, 2, 0};
      } else {
        if (a > b)
          return {2, 0, 1};
        else
          return {2, 1, 0};
      }
    }  // end of sortEllipsoidLengths
  }    // end of namespace internals

  template <typename real, typename LengthType>
  TFEL_HOST_DEVICE tfel::math::st2tost2<3u, real> computeEshelbyTensor(
      const real& nu,
      const LengthType& a,
      const LengthType& b,
      const LengthType& c,
      const real precf,
      const real precd,
      const real precld) {
    if ((nu > real(0.5)) || (nu < real(-1))) {
      tfel::reportContractViolation("nu>0.5 or nu<-1");
    }
    if (not((a > LengthType{0}) and (b > LengthType{0}) and
            (c > LengthType{0}))) {
      tfel::reportContractViolation("a<=0 or b<=0 or c<=0");
    }

    const auto precision = [precf, precd, precld]() {
      if (typeid(real) == typeid(long double)) {
        return precld;
      } else if (typeid(real) == typeid(double)) {
        return precd;
      }
      return precf;
    }();
    if (std::abs((b - a) / c) < precision ||
        std::abs((a - c) / b) < precision ||
        std::abs((b - c) / a) < precision) {
      if (std::abs((b - a) / c) < precision) {
        return computeAxisymmetricalEshelbyTensor<real>(nu, c / b);
      } else if (std::abs((a - c) / b) < precision) {
        return computeAxisymmetricalEshelbyTensor<real>(nu, b / a);
      } else if (std::abs((b - c) / a) < precision) {
        return computeAxisymmetricalEshelbyTensor<real>(nu, a / b);
      }
    }
    const std::array<LengthType, 3> abc_ = {a, b, c};
    const auto sig = internals::sortEllipsoidLengths<LengthType>(a, b, c);
    const auto a_ = abc_[sig[0]];
    const auto b_ = abc_[sig[1]];
    const auto c_ = abc_[sig[2]];

    constexpr auto pi = std::numbers::pi_v<real>;
    const auto a2 = a_ * a_;
    const auto b2 = b_ * b_;
    const auto c2 = c_ * c_;
    const auto Q = 3 / pi / 8 / (1 - nu);
    const auto R = (1 - 2 * nu) / 8 / pi / (1 - nu);
    const auto k = std::sqrt((a2 - b2) / (a2 - c2));
    const auto theta = std::asin(std::sqrt(1 - c2 / a2));
    const auto F = std::ellint_1(k, theta);
    const auto E = std::ellint_2(k, theta);

    const auto Ia = 4 * pi * a_ * b_ * c_ / (a2 - b2) / a_ /
                    std::sqrt(1 - c2 / a2) * (F - E);
    const auto Ic = 4 * pi * a_ * b_ * c_ / (b2 - c2) / a_ /
                    std::sqrt(1 - c2 / a2) *
                    (b_ * a_ * std::sqrt(1 - c2 / a2) / a_ / c_ - E);
    const auto Ib = 4 * pi - Ia - Ic;
    const auto Iab = (Ib - Ia) / 3 / (a2 - b2);
    const auto Iac = (4 * pi / 3 - Ia - (a2 - b2) * Iab) / (a2 - c2);
    const auto Ibc = (4 * pi / 3 - Ic - (c2 - a2) * Iac) / (c2 - b2);
    const auto Iaa = 4 * pi / 3 / a2 - Iab - Iac;
    const auto Ibb = 4 * pi / 3 / b2 - Iab - Ibc;
    const auto Icc = 4 * pi / 3 / c2 - Ibc - Iac;

    const auto S11 = Q * a2 * Iaa + R * Ia;
    const auto S12 = Q * b2 * Iab - R * Ia;
    const auto S44 = 2 * (Q / 2 * (a2 + b2) * Iab + R / 2 * (Ia + Ib));
    const auto S22 = Q * b2 * Ibb + R * Ib;
    const auto S21 = Q * a2 * Iab - R * Ib;
    const auto S13 = Q * c2 * Iac - R * Ia;
    const auto S31 = Q * a2 * Iac - R * Ic;
    const auto S33 = Q * c2 * Icc + R * Ic;
    const auto S23 = Q * c2 * Ibc - R * Ib;
    const auto S32 = Q * b2 * Ibc - R * Ic;
    const auto S55 = 2 * (Q / 2 * (a2 + c2) * Iac + R / 2 * (Ia + Ic));
    const auto S66 = 2 * (Q / 2 * (b2 + c2) * Ibc + R / 2 * (Ib + Ic));

    const auto zero = real{0};

    return {S11,  S12,  S13,  zero, zero, zero, S21,  S22,  S23,
            zero, zero, zero, S31,  S32,  S33,  zero, zero, zero,
            zero, zero, zero, S44,  zero, zero, zero, zero, zero,
            zero, S55,  zero, zero, zero, zero, zero, zero, S66};
  }  // end of function computeEshelbyTensor

  template <typename real, typename StressType, typename LengthType>
<<<<<<< HEAD
  TFEL_HOST_DEVICE tfel::math::st2tost2<3u, tfel::math::invert_type<StressType>>
=======
  TFEL_HOST_DEVICE tfel::math::st2tost2<3u, types::compliance<StressType>>
>>>>>>> 3622eb74
  computeHillPolarisationTensor(const StressType& young,
                                const real& nu,
                                const tfel::math::tvector<3u, real>& n_a,
                                const LengthType& a,
                                const tfel::math::tvector<3u, real>& n_b,
                                const LengthType& b,
                                const LengthType& c,
                                const real precf,
                                const real precd,
                                const real precld) {
    if (not(young > StressType{0})) {
      tfel::reportContractViolation("E<=0");
    }
    if (not(tfel::math::ieee754::fpclassify(
                tfel::math::VectorVectorDotProduct::exe<
                    real, tfel::math::tvector<3u, real>,
                    tfel::math::tvector<3u, real>>(n_a, n_b)) == FP_ZERO)) {
      tfel::reportContractViolation("n_a and n_b not normals");
    }
    if (tfel::math::ieee754::fpclassify(norm(n_a)) == FP_ZERO) {
      tfel::reportContractViolation("n_a is null");
    }
    if (tfel::math::ieee754::fpclassify(norm(n_b)) == FP_ZERO) {
      tfel::reportContractViolation("n_b is null");
    }
    const auto n_a_ = n_a / norm(n_a);
    const auto n_b_ = n_b / norm(n_b);
    const auto n_c_ = tfel::math::cross_product<real>(n_a_, n_b_);
    const std::array<LengthType, 3> abc_ = {a, b, c};
    const auto sig = internals::sortEllipsoidLengths<LengthType>(a, b, c);
    const auto S0 = computeEshelbyTensor<real, LengthType>(
        nu, abc_[sig[0]], abc_[sig[1]], abc_[sig[2]]);
    const std::array<tfel::math::tvector<3u, real>, 3> nabc_ = {n_a_, n_b_,
                                                                n_c_};
    const auto n_1 = nabc_[sig[0]];
    const auto n_2 = nabc_[sig[1]];
    using namespace tfel::math;
    const auto n_3 = cross_product<real>(n_1, n_2);
    const rotation_matrix<real> r = {n_1[0], n_1[1], n_1[2], n_2[0], n_2[1],
                                     n_2[2], n_3[0], n_3[1], n_3[2]};
    const auto S0_basis = change_basis(S0, r);
    tfel::math::st2tost2<3u, StressType> C_0;
    static constexpr auto value =
        StiffnessTensorAlterationCharacteristic::UNALTERED;
    computeIsotropicStiffnessTensorII<3u, value, StressType, real>(C_0, young,
                                                                   nu);
    const auto invC0 = tfel::math::invert(C_0);
    return S0_basis * invC0;

  }  // end of function computeHillPolarisationTensor

  template <typename real, typename StressType, typename LengthType>
<<<<<<< HEAD
  TFEL_HOST_DEVICE tfel::math::st2tost2<3u, tfel::math::invert_type<StressType>>
  computeHillPolarisationTensor(const KGModuli<StressType>& KG0,
=======
  TFEL_HOST_DEVICE tfel::math::st2tost2<3u, types::compliance<StressType>>
  computeHillPolarisationTensor(const IsotropicModuli<StressType>& IM0,
>>>>>>> 3622eb74
                                const tfel::math::tvector<3u, real>& n_a,
                                const LengthType& a,
                                const tfel::math::tvector<3u, real>& n_b,
                                const LengthType& b,
                                const LengthType& c,
                                const real precf,
                                const real precd,
                                const real precld) {
<<<<<<< HEAD
    const EnuModuli<real, StressType> Enu0 =
        convertKGModuli<real, StressType>(KG0);
    return computeHillPolarisationTensor<real, StressType, LengthType>(
        Enu0.E, Enu0.nu, n_a, a, n_b, b, c, precf, precd, precld);
=======
    const auto Enu0 = IM0.ToYoungNu();
    return computeHillPolarisationTensor<real, StressType, LengthType>(
        std::get<0>(Enu0), std::get<1>(Enu0), n_a, a, n_b, b, c, precf, precd, precld);
>>>>>>> 3622eb74
  }  // end of function computeHillPolarisationTensor

  template <typename real, typename StressType>
  TFEL_HOST_DEVICE tfel::math::st2tost2<3u, real>
  computeSphereLocalisationTensor(const StressType& young,
                                  const real& nu,
                                  const StressType& young_i,
                                  const real& nu_i) {
    if (not(young > StressType{0})) {
      tfel::reportContractViolation("E<=0");
    }
    if ((nu > real(0.5)) || (nu < real(-1))) {
      tfel::reportContractViolation("nu>0.5 or nu<-1");
    }
    const auto kaS = (1 + nu) / 9 / (1 - nu);
    const auto muS = 2 * (4 - 5 * nu) / 30 / (1 - nu);
    const auto k0 = young / 3 / (1 - 2 * nu);
    const auto mu0 = young / 2 / (1 + nu);
    const auto k_i = young_i / 3 / (1 - 2 * nu_i);
    const auto mu_i = young_i / 2 / (1 + nu_i);
    const auto mu = 1 / (2 + 4 * muS * (mu_i - mu0) / mu0);
    const auto ka = 1 / (3 + 9 * kaS * (k_i - k0) / k0);
    using namespace tfel::math;
    return 3 * ka * st2tost2<3u, real>::J() + 2 * mu * st2tost2<3u, real>::K();
<<<<<<< HEAD
  }  // end of function SphereLocalisationTensor
=======
  }  
  
  template <typename real, typename StressType>
  TFEL_HOST_DEVICE tfel::math::st2tost2<3u, real>
  computeSphereLocalisationTensor(const IsotropicModuli<StressType>& IM0,
                                  const IsotropicModuli<StressType>& IM_i) {
    const auto Enu0 = IM0.ToYoungNu();
    const auto Enui = IM_i.ToYoungNu();
    return computeSphereLocalisationTensor<real, StressType>(
        std::get<0>(Enu0),std::get<1>(Enu0), std::get<0>(Enui),std::get<1>(Enui));
  }  // end of function SphereLocalisationTensor
  
>>>>>>> 3622eb74

  template <typename real, typename StressType>
  TFEL_HOST_DEVICE tfel::math::st2tost2<3u, real>
  computeAxisymmetricalEllipsoidLocalisationTensor(
      const StressType& young,
      const real& nu,
      const StressType& young_i,
      const real& nu_i,
      const tfel::math::tvector<3u, real>& n_a,
      const real& e) {
    if ((nu > real(0.5)) || (nu < real(-1))) {
      tfel::reportContractViolation("nu>0.5 or nu<-1");
    }
    if (not(e > 0)) {
      tfel::reportContractViolation("e<=0");
    }
    const auto P0 =
        computeAxisymmetricalHillPolarisationTensor<real, StressType>(young, nu,
                                                                      n_a, e);

    tfel::math::st2tost2<3u, StressType> C_0;
    static constexpr auto value =
        StiffnessTensorAlterationCharacteristic::UNALTERED;
    computeIsotropicStiffnessTensorII<3u, value, StressType, real>(C_0, young,
                                                                   nu);
    tfel::math::st2tost2<3u, StressType> C_i;
    computeIsotropicStiffnessTensorII<3u, value, StressType, real>(C_i, young_i,
                                                                   nu_i);
    using namespace tfel::math;
    const st2tost2<3u, StressType> C = C_i - C_0;
    const auto invC0 = invert(C_0);
    const auto Pr = P0 * C;
    const auto A = invert(st2tost2<3u, real>::Id() + Pr);
    return A;
<<<<<<< HEAD
=======
  }
  
  template <typename real, typename StressType>
  TFEL_HOST_DEVICE tfel::math::st2tost2<3u, real>
  computeAxisymmetricalEllipsoidLocalisationTensor(
      const IsotropicModuli<StressType>& IM0,
      const IsotropicModuli<StressType>& IM_i,
      const tfel::math::tvector<3u, real>& n_a,
      const real& e) {
    const auto Enu0 = IM0.ToYoungNu();
    const auto Enui = IM_i.ToYoungNu();
    return computeAxisymmetricalEllipsoidLocalisationTensor<real, StressType>(
        std::get<0>(Enu0),std::get<1>(Enu0), std::get<0>(Enui),std::get<1>(Enui),n_a,e);
>>>>>>> 3622eb74
  }  // end of function computeAxisymmetricalEllipsoidLocalisationTensor

  template <typename real, typename StressType, typename LengthType>
  TFEL_HOST_DEVICE tfel::math::st2tost2<3u, real>
  computeEllipsoidLocalisationTensor(const StressType& young,
                                     const real& nu,
                                     const StressType& young_i,
                                     const real& nu_i,
                                     const tfel::math::tvector<3u, real>& n_a,
                                     const LengthType& a,
                                     const tfel::math::tvector<3u, real>& n_b,
                                     const LengthType& b,
                                     const LengthType& c) {
    if ((nu > real(0.5)) || (nu < real(-1))) {
      tfel::reportContractViolation("nu>0.5 or nu<-1");
    }
    if (not((a > LengthType{0}) and (b > LengthType{0}) and
            (c > LengthType{0}))) {
      tfel::reportContractViolation("a<=0 or b<=0 or c<=0");
    }
    const auto P0 = computeHillPolarisationTensor<real, StressType, LengthType>(
        young, nu, n_a, a, n_b, b, c);

    tfel::math::st2tost2<3u, StressType> C_0;
    static constexpr auto value =
        StiffnessTensorAlterationCharacteristic::UNALTERED;
    computeIsotropicStiffnessTensorII<3u, value, StressType, real>(C_0, young,
                                                                   nu);
    tfel::math::st2tost2<3u, StressType> C_i;
    computeIsotropicStiffnessTensorII<3u, value, StressType, real>(C_i, young_i,
                                                                   nu_i);
    using namespace tfel::math;
    const st2tost2<3u, StressType> C = C_i - C_0;
    const auto invC0 = invert(C_0);
    const auto Pr = P0 * C;
    const auto A = invert(st2tost2<3u, real>::Id() + Pr);
    return A;
<<<<<<< HEAD
=======
  }
  
  template <typename real, typename StressType, typename LengthType>
  TFEL_HOST_DEVICE tfel::math::st2tost2<3u, real>
  computeEllipsoidLocalisationTensor(const IsotropicModuli<StressType>& IM0,
      				     const IsotropicModuli<StressType>& IM_i,
                                     const tfel::math::tvector<3u, real>& n_a,
                                     const LengthType& a,
                                     const tfel::math::tvector<3u, real>& n_b,
                                     const LengthType& b,
                                     const LengthType& c) {
      const auto Enu0 = IM0.ToYoungNu();
      const auto Enui = IM_i.ToYoungNu();
    return computeEllipsoidLocalisationTensor<real, StressType,LengthType>(
        std::get<0>(Enu0),std::get<1>(Enu0), std::get<0>(Enui),std::get<1>(Enui),n_a,a,n_b,b,c);
>>>>>>> 3622eb74
  }  // end of function computeEllipsoidLocalisationTensor

}  // end of namespace tfel::material::homogenization::elasticity

#endif /* LIB_TFEL_MATERIAL_ISOTROPICESHELBYTENSOR_IXX */<|MERGE_RESOLUTION|>--- conflicted
+++ resolved
@@ -89,11 +89,7 @@
   }  // end of function computeSphereEshelbyTensor
 
   template <typename real, typename StressType>
-<<<<<<< HEAD
-  TFEL_HOST_DEVICE tfel::math::st2tost2<3u, tfel::math::invert_type<StressType>>
-=======
   TFEL_HOST_DEVICE tfel::math::st2tost2<3u, types::compliance<StressType>>
->>>>>>> 3622eb74
   computeSphereHillPolarisationTensor(const StressType& young, const real& nu) {
     if ((nu > real(0.5)) || (nu < real(-1))) {
       tfel::reportContractViolation("nu>0.5 or nu<-1");
@@ -108,21 +104,12 @@
   }  // end of function computeSphereHillPolarisationTensor
 
   template <typename real, typename StressType>
-<<<<<<< HEAD
-  TFEL_HOST_DEVICE tfel::math::st2tost2<3u, tfel::math::invert_type<StressType>>
-  computeSphereHillPolarisationTensor(const KGModuli<StressType>& KG0) {
-    const EnuModuli<real, StressType> Enu0 =
-        convertKGModuli<real, StressType>(KG0);
-    return computeSphereHillPolarisationTensor<real, StressType>(Enu0.E,
-                                                                 Enu0.nu);
-=======
   TFEL_HOST_DEVICE tfel::math::st2tost2<3u, types::compliance<StressType>>
   computeSphereHillPolarisationTensor(const IsotropicModuli<StressType>& IM0) {
     
     const auto Enu0 = IM0.ToYoungNu();
     return computeSphereHillPolarisationTensor<real, StressType>(std::get<0>(Enu0),
                                                                  std::get<1>(Enu0));
->>>>>>> 3622eb74
   }  // end of function computeSphereHillPolarisationTensor
 
   template <typename real>
@@ -196,11 +183,7 @@
   }  // end of function computeAxisymmetricalEshelbyTensor
 
   template <typename real, typename StressType>
-<<<<<<< HEAD
-  TFEL_HOST_DEVICE tfel::math::st2tost2<3u, tfel::math::invert_type<StressType>>
-=======
   TFEL_HOST_DEVICE tfel::math::st2tost2<3u, types::compliance<StressType>>
->>>>>>> 3622eb74
   computeAxisymmetricalHillPolarisationTensor(
       const StressType& young,
       const real& nu,
@@ -252,30 +235,17 @@
   }  // end of function computeAxisymmetricalHillPolarisationTensor
 
   template <typename real, typename StressType>
-<<<<<<< HEAD
-  TFEL_HOST_DEVICE tfel::math::st2tost2<3u, tfel::math::invert_type<StressType>>
-  computeAxisymmetricalHillPolarisationTensor(
-      const KGModuli<StressType>& KG0,
-=======
   TFEL_HOST_DEVICE tfel::math::st2tost2<3u, types::compliance<StressType>>
   computeAxisymmetricalHillPolarisationTensor(
       const IsotropicModuli<StressType>& IM0,
->>>>>>> 3622eb74
       const tfel::math::tvector<3u, real>& n_a,
       const real& e,
       const real precf,
       const real precd,
       const real precld) {
-<<<<<<< HEAD
-    const EnuModuli<real, StressType> Enu0 =
-        convertKGModuli<real, StressType>(KG0);
-    return computeAxisymmetricalHillPolarisationTensor<real, StressType>(
-        Enu0.E, Enu0.nu, n_a, e, precf, precd, precld);
-=======
     const auto Enu0 = IM0.ToYoungNu();
     return computeAxisymmetricalHillPolarisationTensor<real, StressType>(
         std::get<0>(Enu0),std::get<1>(Enu0), n_a, e, precf, precd, precld);
->>>>>>> 3622eb74
   }  // end of function computeAxisymmetricalHillPolarisationTensor
 
   namespace internals {
@@ -395,11 +365,7 @@
   }  // end of function computeEshelbyTensor
 
   template <typename real, typename StressType, typename LengthType>
-<<<<<<< HEAD
-  TFEL_HOST_DEVICE tfel::math::st2tost2<3u, tfel::math::invert_type<StressType>>
-=======
   TFEL_HOST_DEVICE tfel::math::st2tost2<3u, types::compliance<StressType>>
->>>>>>> 3622eb74
   computeHillPolarisationTensor(const StressType& young,
                                 const real& nu,
                                 const tfel::math::tvector<3u, real>& n_a,
@@ -452,13 +418,8 @@
   }  // end of function computeHillPolarisationTensor
 
   template <typename real, typename StressType, typename LengthType>
-<<<<<<< HEAD
-  TFEL_HOST_DEVICE tfel::math::st2tost2<3u, tfel::math::invert_type<StressType>>
-  computeHillPolarisationTensor(const KGModuli<StressType>& KG0,
-=======
   TFEL_HOST_DEVICE tfel::math::st2tost2<3u, types::compliance<StressType>>
   computeHillPolarisationTensor(const IsotropicModuli<StressType>& IM0,
->>>>>>> 3622eb74
                                 const tfel::math::tvector<3u, real>& n_a,
                                 const LengthType& a,
                                 const tfel::math::tvector<3u, real>& n_b,
@@ -467,16 +428,9 @@
                                 const real precf,
                                 const real precd,
                                 const real precld) {
-<<<<<<< HEAD
-    const EnuModuli<real, StressType> Enu0 =
-        convertKGModuli<real, StressType>(KG0);
-    return computeHillPolarisationTensor<real, StressType, LengthType>(
-        Enu0.E, Enu0.nu, n_a, a, n_b, b, c, precf, precd, precld);
-=======
     const auto Enu0 = IM0.ToYoungNu();
     return computeHillPolarisationTensor<real, StressType, LengthType>(
         std::get<0>(Enu0), std::get<1>(Enu0), n_a, a, n_b, b, c, precf, precd, precld);
->>>>>>> 3622eb74
   }  // end of function computeHillPolarisationTensor
 
   template <typename real, typename StressType>
@@ -501,9 +455,6 @@
     const auto ka = 1 / (3 + 9 * kaS * (k_i - k0) / k0);
     using namespace tfel::math;
     return 3 * ka * st2tost2<3u, real>::J() + 2 * mu * st2tost2<3u, real>::K();
-<<<<<<< HEAD
-  }  // end of function SphereLocalisationTensor
-=======
   }  
   
   template <typename real, typename StressType>
@@ -516,7 +467,6 @@
         std::get<0>(Enu0),std::get<1>(Enu0), std::get<0>(Enui),std::get<1>(Enui));
   }  // end of function SphereLocalisationTensor
   
->>>>>>> 3622eb74
 
   template <typename real, typename StressType>
   TFEL_HOST_DEVICE tfel::math::st2tost2<3u, real>
@@ -551,8 +501,6 @@
     const auto Pr = P0 * C;
     const auto A = invert(st2tost2<3u, real>::Id() + Pr);
     return A;
-<<<<<<< HEAD
-=======
   }
   
   template <typename real, typename StressType>
@@ -566,7 +514,6 @@
     const auto Enui = IM_i.ToYoungNu();
     return computeAxisymmetricalEllipsoidLocalisationTensor<real, StressType>(
         std::get<0>(Enu0),std::get<1>(Enu0), std::get<0>(Enui),std::get<1>(Enui),n_a,e);
->>>>>>> 3622eb74
   }  // end of function computeAxisymmetricalEllipsoidLocalisationTensor
 
   template <typename real, typename StressType, typename LengthType>
@@ -604,8 +551,6 @@
     const auto Pr = P0 * C;
     const auto A = invert(st2tost2<3u, real>::Id() + Pr);
     return A;
-<<<<<<< HEAD
-=======
   }
   
   template <typename real, typename StressType, typename LengthType>
@@ -621,7 +566,6 @@
       const auto Enui = IM_i.ToYoungNu();
     return computeEllipsoidLocalisationTensor<real, StressType,LengthType>(
         std::get<0>(Enu0),std::get<1>(Enu0), std::get<0>(Enui),std::get<1>(Enui),n_a,a,n_b,b,c);
->>>>>>> 3622eb74
   }  // end of function computeEllipsoidLocalisationTensor
 
 }  // end of namespace tfel::material::homogenization::elasticity
