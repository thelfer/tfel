/*!
 * \file   include/TFEL/Material/AnisotropicEshelbyTensor.hxx
 * \author Antoine Martin
 * \date   18 November 2024
 * \brief  This file declares the Eshelby tensor for an ellipsoidal inclusion
 * embedded in an anisotropic matrix.
 * \copyright Copyright (C) 2006-2018
 * CEA/DEN, EDF R&D. All rights reserved. This project is publicly released
 * under either the GNU GPL Licence with linking exception or the CECILL-A
 * licence. A copy of thoses licences are delivered with the sources of TFEL.
 * CEA or EDF may also distribute this project under specific licensing
 * conditions.
 */

#ifndef LIB_TFEL_MATERIAL_ANISOTROPICESHELBYTENSOR_HXX
#define LIB_TFEL_MATERIAL_ANISOTROPICESHELBYTENSOR_HXX

#include "TFEL/Math/st2tost2.hxx"
#include "TFEL/Material/StiffnessTensor.hxx"
#include <stdexcept>

namespace tfel::material::homogenization::elasticity {

  /*!
   * This function builds the Hill tensor of a general 2d ellipse embedded
   * in an ANISOTROPIC matrix.  The
   * ellipse also has a specific orientation given by the vector
   * \f$n_a\f$. A LOCAL basis can then be defined.
   * The function returns the Hill tensor in th GLOBAL basis.
   * \return an object of type st2tost2<2u,types::compliance<StressType>>
   * \tparam real: underlying type
   * \tparam StressType: type of the elastic constants
   * \param[in] C: stiffness tensor of the matrix
   * \param [in] n_a: direction of the principal axis whose length is \f$a\f$
   * \param [in] a: length of semi-axis relative to the direction \f$n_a\f$
   * \param [in] b: length of semi-axis relative to the other direction
   * \param[in] max_it: maximal number of iterations for integration
   */
  template <tfel::math::ScalarConcept StressType>
  requires(tfel::math::checkUnitCompatibility<
           tfel::math::unit::Stress,
           StressType>()) TFEL_HOST_DEVICE tfel::math::
      st2tost2<2u, types::compliance<StressType>> computePlaneStrainAnisotropicHillTensor(
          const tfel::math::st2tost2<2u, StressType>&,
          const tfel::math::tvector<2u, types::real<StressType>>&,
          const types::length<StressType>&,
          const types::length<StressType>&,
          const std::size_t max_it = 12);

  /*!
   * This function builds the Eshelby tensor of a general 2d ellipse
   * embedded in an ANISOTROPIC matrix. The
   * ellipse also has a specific orientation given by the vector
   * \f$n_a\f$. A LOCAL basis can then be defined.
   * The function returns the Hill tensor in th GLOBAL basis.
   * The function returns the Eshelby
   * tensor in the global basis
   * \return an object of type st2tost2<2u,real>
   * \tparam real: underlying type
   * \tparam StressType: type of the elastic constants
   * \param[in] C: stiffness tensor of the matrix
   * \param [in] n_a: direction of the principal axis whose length is \f$a\f$
   * \param [in] a: length of semi-axis relative to the direction \f$n_a\f$
   * \param [in] b: length of semi-axis relative to the other direction
   * \param[in] max_it: maximal number of iterations for integration
   */
  template <tfel::math::ScalarConcept StressType>
  requires(tfel::math::checkUnitCompatibility<
           tfel::math::unit::Stress,
           StressType>()) TFEL_HOST_DEVICE tfel::math::
      st2tost2<2u, types::real<StressType>> computePlaneStrainAnisotropicEshelbyTensor(
          const tfel::math::st2tost2<2u, StressType>&,
          const tfel::math::tvector<2u, types::real<StressType>>&,
          const types::length<StressType>&,
          const types::length<StressType>&,
          const std::size_t max_it = 12);

  /*!
   * This function builds the Hill tensor of a general ellipsoid embedded in
   * an ANISOTROPIC matrix. The function returns the Hill tensor in the
   * global basis
   * \return an object of type st2tost2<3u,types::compliance<StressType>>
   * \tparam real: underlying type
   * \tparam LengthType: type of the dimensions of the ellipsoid
   * \tparam StressType: type of the elastic constants
   * \param[in] C: stiffness tensor of the matrix in the global basis
   * \param [in] n_a: direction of the principal axis whose length is \f$a\f$
   * \param [in] a: length of semi-axis relative to the direction \f$n_a\f$
   * \param [in] n_b: direction of the principal axis whose length is \f$b\f$
   * \param [in] b: length of semi-axis relative to the direction \f$n_b\f$
   * \param [in] c: length of the remaining semi-axis
   * \param[in] max_it: maximal number of iterations for integration
   */
  template <tfel::math::ScalarConcept StressType>
  requires(tfel::math::checkUnitCompatibility<
           tfel::math::unit::Stress,
           StressType>()) TFEL_HOST_DEVICE tfel::math::
      st2tost2<3u, types::compliance<StressType>> computeAnisotropicHillTensor(
          const tfel::math::st2tost2<3u, StressType>&,
          const tfel::math::tvector<3u, types::real<StressType>>&,
          const types::length<StressType>&,
          const tfel::math::tvector<3u, types::real<StressType>>&,
          const types::length<StressType>&,
          const types::length<StressType>&,
          const std::size_t max_it = 12);

  /*!
   * This function builds the Eshelby tensor of a general ellipsoid embedded
   * in an ANISOTROPIC matrix. The function returns the Eshelby tensor in
   * the global basi
   * \return an object of type st2tost2<3u,real>
   * \tparam real: underlying type
   * \tparam LengthType: type of the dimensions of the ellipsoid
   * \tparam StressType: type of the elastic constants
   * \param[in] C: stiffness tensor of the matrix in the global basis
   * \param [in] n_a: direction of the principal axis whose length is \f$a\f$
   * \param [in] a: length of semi-axis relative to the direction \f$n_a\f$
   * \param [in] n_b: direction of the principal axis whose length is \f$b\f$
   * \param [in] b: length of semi-axis relative to the direction \f$n_b\f$
   * \param [in] c: length of the remaining semi-axis
   * \param[in] max_it: maximal number of iterations for integration
   */
  template <tfel::math::ScalarConcept StressType>
  requires(tfel::math::checkUnitCompatibility<tfel::math::unit::Stress,
                                              StressType>())
      TFEL_HOST_DEVICE tfel::math::
          st2tost2<3u, types::real<StressType>> computeAnisotropicEshelbyTensor(
              const tfel::math::st2tost2<3u, StressType>&,
              const tfel::math::tvector<3u, types::real<StressType>>&,
              const types::length<StressType>&,
              const tfel::math::tvector<3u, types::real<StressType>>&,
              const types::length<StressType>&,
              const types::length<StressType>&,
              const std::size_t max_it = 12);

  /*!
   * This function builds the strain localisation tensor of a general
   * ellipsoid embedded in an ANISOTROPIC matrix. The localisation tensor
   * \f$A\f$ is defined as follows : \f[\epsilon = A:E_0\f] where \f$E_0\f$
   * is the uniform strain tensor imposed at infinity, and \f$\epsilon\f$ is
   * the strain tensor solution of Eshelby problem for the ellipsoid. The
   * ellipsoid also has a specific orientation given by the vectors
   * \f$n_a\f$, \f$n_b\f$. A LOCAL basis can then be defined as n_a, n_b,
   * n_c where n_c=cross_product(n_a,n_b)
   * \return an object of type st2tost2<3u,real>, which is the fourth-order
   * localisation tensor \f$A\f$ in the GLOBAL BASIS
   * \tparam real: underlying type
   * \tparam StressType: type of the elastic constants related to the matrix
   * and the ellipsoid
   * \tparam LengthType: type of the dimensions of the ellipsoid
   * \param[in] C_0_glob: stiffness tensor of the matrix in the GLOBAL basis
   * \param[in] C_i_loc: stiffness tensor of the inclusion in the LOCAL
   * basis, which is the basis (n_a,n_b,n_c)
   * \param [in] n_a: direction of the principal axis whose length is \f$a\f$
   * \param [in] a: length of semi-axis relative to the direction \f$n_a\f$
   * \param [in] n_b: direction of the principal axis whose length is \f$b\f$
   * \param [in] b: length of semi-axis relative to the direction \f$n_b\f$
   * \param [in] c: length of the remaining semi-axis
   * \param[in] max_it: maximal number of iterations for integration
   */
  template <tfel::math::ScalarConcept StressType>
  requires(tfel::math::checkUnitCompatibility<
           tfel::math::unit::Stress,
           StressType>()) TFEL_HOST_DEVICE tfel::math::
      st2tost2<3u, types::real<StressType>> computeAnisotropicLocalisationTensor(
          const tfel::math::st2tost2<3u, StressType>&,
          const tfel::math::st2tost2<3u, StressType>&,
          const tfel::math::tvector<3u, types::real<StressType>>&,
          const types::length<StressType>&,
          const tfel::math::tvector<3u, types::real<StressType>>&,
          const types::length<StressType>&,
          const types::length<StressType>&,
          const std::size_t max_it = 12);

  /*!
   * This function builds the strain localisation tensor of a general 2d ellipse
   * embedded in an ANISOTROPIC matrix. The localisation tensor
   * \f$A\f$ is defined as follows : \f[\epsilon = A:E_0\f] where \f$E_0\f$
   * is the uniform strain tensor imposed at infinity, and \f$\epsilon\f$ is
   * the strain tensor solution of Eshelby problem for the ellipse. The
   * ellipse also has a specific orientation given by the vector
   * \f$n_a\f$. A LOCAL basis can then be defined.
   * \return an object of type st2tost2<2u,real>, which is the fourth-order
   * localisation tensor \f$A\f$ in the GLOBAL BASIS
   * \tparam real: underlying type
   * \tparam StressType: type of the elastic constants
   * \param[in] C_0_glob: stiffness tensor of the matrix in the GLOBAL basis
   * \param[in] C_i_loc: stiffness tensor of the inclusion in the LOCAL basis,
   * which is the basis related to \f$n_a\f$
   * \param [in] n_a: direction of the principal axis whose length is \f$a\f$
   * \param [in] a: length of semi-axis relative to the direction \f$n_a\f$
   * \param [in] b: length of semi-axis relative to the other direction
   * \param[in] max_it: maximal number of iterations for integration
   */
  template <tfel::math::ScalarConcept StressType>
  requires(tfel::math::checkUnitCompatibility<
           tfel::math::unit::Stress,
           StressType>()) TFEL_HOST_DEVICE tfel::math::
      st2tost2<2u, types::real<StressType>> computePlaneStrainAnisotropicLocalisationTensor(
          const tfel::math::st2tost2<2u, StressType>&,
          const tfel::math::st2tost2<2u, StressType>&,
          const tfel::math::tvector<2u, types::real<StressType>>&,
          const types::length<StressType>&,
          const types::length<StressType>&,
          const std::size_t max_it = 12);

  /*!
   * struct for dispatching computeAnisotropicLocalisationTensor over the
   * dimension \tparam N: dimension \tparam StressType: type of the elastic
   * constants related to the matrix and the ellipsoid
   */
  template <unsigned short int N, tfel::math::ScalarConcept StressType>
  requires(tfel::math::checkUnitCompatibility<
           tfel::math::unit::Stress,
<<<<<<< HEAD
           StressType>())
  struct AnisotropicLocalisationTensor;
  
   /*!
   *  A function computeGeneralAnisotropicLocalisationTensor for dimensions 2 and 3.
=======
           StressType>()) struct AnisotropicLocalisationTensor;

  /*!
   *  A function computeAnisotropicLocalisationTensor for dimensions 2 and 3.
>>>>>>> 053adff9
   * \tparam N: dimension
   * \tparam StressType: type of the elastic constants related to the matrix
   * and the ellipsoid
   * \param[in] C_0_glob: stiffness tensor of the matrix in the GLOBAL basis
   * \param[in] C_i_loc: stiffness tensor of the inclusion in the LOCAL
   * basis, which is the basis given by (\f$n_a\f$,\f$n_b\f$) (\f$n_b\f$ is
   * useless in 2d). \param [in] n_a: direction of the principal axis relative
   * to first semi-length \param [in] n_b: direction of the principal axis
   * relative to second semi-length \param [in] semiLengths: array of lengths of
   * the N semi-axes. The first one for direction \f$n_a\f$, the second for
   * \f$n_b\f$. \param[in] max_it: maximal number of iterations for integration
   */
  template <unsigned short int N, tfel::math::ScalarConcept StressType>
  requires(tfel::math::checkUnitCompatibility<
           tfel::math::unit::Stress,
           StressType>()) TFEL_HOST_DEVICE tfel::math::
      st2tost2<N, types::real<StressType>> computeGeneralAnisotropicLocalisationTensor(
          const tfel::math::st2tost2<N, StressType>&,
          const tfel::math::st2tost2<N, StressType>&,
          const tfel::math::tvector<N, types::real<StressType>>&,
          const tfel::math::tvector<N, types::real<StressType>>&,
          const std::array<types::length<StressType>, N>&,
          const std::size_t max_it = 12);

}  // namespace tfel::material::homogenization::elasticity

#include "TFEL/Material/AnisotropicEshelbyTensor.ixx"

#endif /* LIB_TFEL_MATERIAL_ANISOTROPICESHELBYTENSOR_HXX */<|MERGE_RESOLUTION|>--- conflicted
+++ resolved
@@ -212,18 +212,10 @@
   template <unsigned short int N, tfel::math::ScalarConcept StressType>
   requires(tfel::math::checkUnitCompatibility<
            tfel::math::unit::Stress,
-<<<<<<< HEAD
-           StressType>())
-  struct AnisotropicLocalisationTensor;
-  
-   /*!
-   *  A function computeGeneralAnisotropicLocalisationTensor for dimensions 2 and 3.
-=======
            StressType>()) struct AnisotropicLocalisationTensor;
 
   /*!
    *  A function computeAnisotropicLocalisationTensor for dimensions 2 and 3.
->>>>>>> 053adff9
    * \tparam N: dimension
    * \tparam StressType: type of the elastic constants related to the matrix
    * and the ellipsoid
