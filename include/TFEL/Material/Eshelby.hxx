--- conflicted
+++ resolved
@@ -17,7 +17,7 @@
 #include "TFEL/Material/StiffnessTensor.hxx"
 #include <stdexcept>
 
-<<<<<<< HEAD
+
 namespace tfel::material::homogenization::elasticity {
 
   /*!
@@ -177,173 +177,7 @@
                                   const real&,
                                   const StressType&,
                                   const real&);
-=======
-namespace tfel::material {
 
-  namespace homogenization {
-    namespace elasticity {
-
-      /*!
-       * This function builds the Eshelby tensor of a circular cylinder embedded
-       * in an isotropic matrix, considering a PLANE STRAIN modelling hypothesis
-       * \return an object of type st2tost2<2u,real>
-       * \tparam real: underlying type
-       * \param[in] nu: Poisson's ratio of the matrix
-       */
-      template <typename real>
-      TFEL_HOST_DEVICE tfel::math::st2tost2<2u, real>
-      computeCircularCylinderEshelbyTensor(const real&);
-
-      /*!
-       * This function builds the Eshelby tensor of an elliptic cylinder
-       * embedded in an isotropic matrix, considering a PLANE STRAIN modelling
-       * hypothesis The function returns the Eshelby tensor in the basis (e1,e2)
-       * where e1 corresponds to the biggest axis \return an object of type
-       * st2tost2<2u,real> \tparam real: underlying type \param[in] nu:
-       * Poisson's ratio of the matrix \param[in] e: aspect ratio of the
-       * elliptic basis
-       */
-      template <typename real>
-      TFEL_HOST_DEVICE tfel::math::st2tost2<2u, real>
-      computeEllipticCylinderEshelbyTensor(const real&, const real&);
-
-      /*!
-       * This function builds the Eshelby tensor of a sphere embedded in an
-       * isotropic matrix. \return an object of type st2tost2<3u,real> \tparam
-       * real: underlying type \param[in] nu: Poisson's ratio of the matrix
-       */
-      template <typename real>
-      TFEL_HOST_DEVICE tfel::math::st2tost2<3u, real>
-      computeSphereEshelbyTensor(const real&);
-
-      /*!
-       * This function builds the Eshelby tensor of an axisymmetrical ellipsoid
-       * embedded in an isotropic matrix. The function returns the Eshelby
-       * tensor in the basis (e1,e2,e3) where e1 corresponds to (one of) the
-       * biggest ax(es) \return an object of type st2tost2<3u,real> \tparam
-       * real: underlying type \param[in] nu: Poisson's ratio of the matrix
-       * \param[in] e: aspect ratio of the ellipsoid (e>1 : prolate, e<1 :
-       * oblate) \param[in] precf, precd, precld: default arguments which aim at
-       * preventing the numerical instability of the formula when the ellipsoid
-       * is almost a sphere. When the absolute value of (e-1) is below precf
-       * (resp. precd, precld) for real=float (resp. real= double, long double),
-       * the returned tensor is computeSphereEshelbyTensor(nu).
-       *
-       * The expressions can be found in Torquato, Random Heterogeneous
-       * Materials (2002).
-       */
-      template <typename real>
-      TFEL_HOST_DEVICE tfel::math::st2tost2<3u, real>
-      computeAxisymmetricalEshelbyTensor(const real&,
-                                         const real&,
-                                         const real = real{8e-3},
-                                         const real = real{1.5e-4},
-                                         const real = real{1e-5});
-
-      /*!
-       * This function builds the Eshelby tensor of a general ellipsoid embedded
-       * in an isotropic matrix. The function returns the Eshelby tensor in the
-       * basis (e1,e2,e3) where e1 (resp. e2, e3) is aligned with the axis with
-       * the first (resp. the second and third) biggest length \return an object
-       * of type st2tost2<3u,real> \tparam real: underlying type \tparam
-       * LengthType: type of the dimensions of the ellipsoid \param[in] nu:
-       * Poisson's ratio of the matrix \param[in] a: length of the first
-       * semi-axis \param[in] b: length of the second semi-axis \param[in] c:
-       * length of the third semi-axis \param[in] precf, precd, precld: default
-       * arguments which aim at preventing the numerical instability of the
-       * formula when the ellipsoid is almost axisymmetrical. When the absolute
-       * value of (a-b)/c (or (a-c)/b or (b-c)/a) is below precf (resp. precd,
-       * precld) for real=float (resp. real= double, long double), the returned
-       * tensor is computeAxisymmetricalEshelbyTensor.
-       *
-       * The expressions for the case of three distinct semi-axes can be found
-       * in Eshelby (1957).
-       */
-      template <typename real, typename LengthType>
-      TFEL_HOST_DEVICE tfel::math::st2tost2<3u, real> computeEshelbyTensor(
-          const real&,
-          const LengthType&,
-          const LengthType&,
-          const LengthType&,
-          const real = real{8e-3},
-          const real = real{1.5e-4},
-          const real = real{1e-5});
-
-      /*!
-       * This function builds the strain localisation tensor of a general
-       * ellipsoid with a general elasticity, embedded in an isotropic matrix.
-       * The localisation tensor \f$A\f$ is defined as follows : \f[\epsilon =
-       * A:E_0\f] where \f$E_0\f$ is the uniform strain tensor imposed at
-       * infinity, and \f$\epsilon\f$ is the strain tensor solution of Eshelby
-       * problem for the ellipsoid. The ellipsoid also has a specific
-       * orientation given by the vectors \f$n_a\f$, \f$n_b\f$. \return an
-       * object of type st2tost2, which is the fourth-order localisation tensor
-       * \f$A\f$ \tparam real: underlying type \tparam StressType: type of the
-       * elastic constants related to the matrix and the ellipsoid \tparam
-       * LengthType: type of the dimensions of the ellipsoid \param [in]
-       * young,nu: Young modulus and Poisson's ratio of the matrix \param [in]
-       * young_i,nu_i: Young modulus and Poisson's ratio of the inclusions
-       * \param [in] n_a: direction of the principal axis whose length is
-       * \f$a\f$ \param [in] a: length of semi-axis relative to the direction
-       * \f$n_a\f$ \param [in] n_b: direction of the principal axis whose length
-       * is \f$b\f$ \param [in] b: length of semi-axis relative to the direction
-       * \f$n_b\f$ \param [in] c: length of the remaining semi-axis
-       */
-      template <typename real, typename StressType, typename LengthType>
-      TFEL_HOST_DEVICE tfel::math::st2tost2<3u, real>
-      computeEllipsoidLocalisationTensor(const StressType&,
-                                         const real&,
-                                         const StressType&,
-                                         const real&,
-                                         const tfel::math::tvector<3u, real>&,
-                                         const LengthType&,
-                                         const tfel::math::tvector<3u, real>&,
-                                         const LengthType&,
-                                         const LengthType&);
-
-      /*!
-       * This function builds the strain localisation tensor of an
-       * axisymmetrical ellipsoid with a general elasticity, embedded in an
-       * isotropic matrix. The ellipsoid also has a specific orientation given
-       * by the vector \f$n_a\f$, axis of the ellipsoid, whose semi-length is
-       * \f$a\f$. \return an object of type st2tost2 \tparam    real: underlying
-       * type \tparam StressType: type of the elastic constants related to the
-       * matrix and the ellipsoid \param [in] young,nu: Young modulus and
-       * Poisson's ratio of the matrix \param [in] young_i,nu_i: Young modulus
-       * and Poisson's ratio of the inclusions \param [in] n_a: direction of the
-       * axis of the ellipsoid (whose semi-length is \f$a\f$) \param [in] a:
-       * length of semi-axis relative to the direction \f$n_a\f$
-       */
-      template <typename real, typename StressType>
-      TFEL_HOST_DEVICE tfel::math::st2tost2<3u, real>
-      computeAxisymmetricalEllipsoidLocalisationTensor(
-          const StressType&,
-          const real&,
-          const StressType&,
-          const real&,
-          const tfel::math::tvector<3u, real>&,
-          const real&);
-
-      /*!
-       * This function builds the strain localisation tensor of a sphere
-       * with a general elasticity, embedded in an isotropic matrix.
-       * \return an object of type st2tost2
-       * \tparam    real: underlying type
-       * \tparam StressType: type of the elastic constants related to the matrix
-       * and the ellipsoid \param [in] young,nu: Young modulus and Poisson's
-       * ratio of the matrix \param [in] young_i,nu_i: Young modulus and
-       * Poisson's ratio of the inclusions
-       */
-      template <typename real, typename StressType>
-      TFEL_HOST_DEVICE tfel::math::st2tost2<3u, real>
-      computeSphereLocalisationTensor(const StressType&,
-                                      const real&,
-                                      const StressType&,
-                                      const real&);
-
-    }  // end of namespace elasticity
-  }    // end of namespace homogenization
->>>>>>> 0014b946
 
 }  // end of namespace tfel::material::homogenization::elasticity
 
