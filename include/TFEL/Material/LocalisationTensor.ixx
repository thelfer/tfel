/*!
 * \file   include/TFEL/Material/LocalisationTensor.ixx
 * \author Antoine Martin
 * \date   18 June 2025
 * \brief  This file defines the localisation tensor for an ellipsoidal
 * inclusion embedded in an isotropic matrix. \copyright Copyright (C) 2006-2018
 * CEA/DEN, EDF R&D. All rights reserved. This project is publicly released
 * under either the GNU GPL Licence or the CECILL-A licence. A copy of thoses
 * licences are delivered with the sources of TFEL. CEA or EDF may also
 * distribute this project under specific licensing conditions.
 */

#ifndef LIB_TFEL_MATERIAL_LOCALISATIONTENSOR_IXX
#define LIB_TFEL_MATERIAL_LOCALISATIONTENSOR_IXX

#include <cmath>
#include <numbers>
#include <stdexcept>
#include "TFEL/Math/General/IEEE754.hxx"

namespace tfel::material::homogenization::elasticity {

  namespace internals {
    template <unsigned short int N, tfel::math::ScalarConcept StressType>
    requires(tfel::math::checkUnitCompatibility<
             tfel::math::unit::Stress,
             StressType>()) TFEL_HOST_DEVICE tfel::math::
        st2tost2<N, types::real<StressType>> computeLocalisationTensorBase(
            tfel::math::st2tost2<N, StressType>& C_0,
            const tfel::math::st2tost2<N, tfel::types::compliance<StressType>>&
                P0,
            const tfel::math::st2tost2<N, StressType>& C_i) {
      using namespace tfel::math;
      const auto C = C_i - C_0;
      const auto Pr = P0 * C;
      const auto A = invert(st2tost2<N, types::real<StressType>>::Id() + Pr);
      return A;
    }  // end of computeLocalisationTensorBase

  }  // namespace internals

  template <tfel::math::ScalarConcept StressType>
  requires(tfel::math::checkUnitCompatibility<
           tfel::math::unit::Stress,
           StressType>()) TFEL_HOST_DEVICE tfel::math::
      st2tost2<2u, types::real<StressType>> computeDiskPlaneStrainLocalisationTensor(
          const IsotropicModuli<StressType>& IM_0,
          const tfel::math::st2tost2<2u, StressType>& C_i) {
<<<<<<< HEAD
          using real=tfel::types::real<StressType>;
	const auto P0 = computeDiskPlaneStrainHillTensor<StressType>(IM_0);
	const auto Enu0 = IM_0.ToYoungNu();
        const auto young = Enu0.young;
        const auto nu = Enu0.nu;
	if ((nu > real(0.5)) || (nu < real(-1))) {
	tfel::reportContractViolation("nu>0.5 or nu<-1");
	}
	tfel::math::st2tost2<2u, StressType> C_0;
	static constexpr auto value =
	  StiffnessTensorAlterationCharacteristic::UNALTERED;
	computeIsotropicStiffnessTensorII<2u, value, StressType, real>(C_0, young,
		                                                    nu);
=======
    using real = tfel::types::real<StressType>;
    const auto P0 = computeDiskPlaneStrainHillTensor<StressType>(IM_0);
    const auto pair0 = IM_0.ToYoungNu();
    const auto young = std::get<0>(pair0);
    const auto nu = std::get<1>(pair0);
    if ((nu > real(0.5)) || (nu < real(-1))) {
      tfel::reportContractViolation("nu>0.5 or nu<-1");
    }
    tfel::math::st2tost2<2u, StressType> C_0;
    static constexpr auto value =
        StiffnessTensorAlterationCharacteristic::UNALTERED;
    computeIsotropicStiffnessTensorII<2u, value, StressType, real>(C_0, young,
                                                                   nu);
>>>>>>> d919ad3b
    return internals::computeLocalisationTensorBase<2u, StressType>(C_0, P0,
                                                                    C_i);
  }  // end of computeDiskPlaneStrainLocalisationTensor

  template <tfel::math::ScalarConcept StressType>
  requires(tfel::math::checkUnitCompatibility<
           tfel::math::unit::Stress,
           StressType>()) TFEL_HOST_DEVICE tfel::math::
      st2tost2<2u, types::real<StressType>> computePlaneStrainLocalisationTensor(
          const IsotropicModuli<StressType>& IM_0,
          const tfel::math::st2tost2<2u, StressType>& C_i,
          const tfel::math::tvector<2u, types::real<StressType>>& n_a,
          const types::length<StressType>& a,
          const types::length<StressType>& b) {
<<<<<<< HEAD
          using real=tfel::types::real<StressType>;
	const auto P0 = computePlaneStrainHillTensor<StressType>(IM_0, n_a, a, b);
	const auto Enu0 = IM_0.ToYoungNu();
        const auto young = Enu0.young;
        const auto nu = Enu0.nu;
	if ((nu > real(0.5)) || (nu < real(-1))) {
	tfel::reportContractViolation("nu>0.5 or nu<-1");
	}
	tfel::math::st2tost2<2u, StressType> C_0;
	static constexpr auto value =
	  StiffnessTensorAlterationCharacteristic::UNALTERED;
	computeIsotropicStiffnessTensorII<2u, value, StressType, real>(C_0, young,
		                                                    nu);
=======
    using real = tfel::types::real<StressType>;
    const auto P0 = computePlaneStrainHillTensor<StressType>(IM_0, n_a, a, b);
    const auto pair0 = IM_0.ToYoungNu();
    const auto young = std::get<0>(pair0);
    const auto nu = std::get<1>(pair0);
    if ((nu > real(0.5)) || (nu < real(-1))) {
      tfel::reportContractViolation("nu>0.5 or nu<-1");
    }
    tfel::math::st2tost2<2u, StressType> C_0;
    static constexpr auto value =
        StiffnessTensorAlterationCharacteristic::UNALTERED;
    computeIsotropicStiffnessTensorII<2u, value, StressType, real>(C_0, young,
                                                                   nu);
>>>>>>> d919ad3b
    return internals::computeLocalisationTensorBase<2u, StressType>(C_0, P0,
                                                                    C_i);
  }  // end of computePlaneStrainLocalisationTensor

  template <tfel::math::ScalarConcept StressType>
  requires(tfel::math::checkUnitCompatibility<tfel::math::unit::Stress,
                                              StressType>())
      TFEL_HOST_DEVICE tfel::math::
          st2tost2<3u, types::real<StressType>> computeSphereLocalisationTensor(
              const StressType& young,
              const types::real<StressType>& nu,
              const StressType& young_i,
              const types::real<StressType>& nu_i) {
    using real = types::real<StressType>;

    if (not(young > StressType{0})) {
      tfel::reportContractViolation("E<=0");
    }
    if ((nu > real(0.5)) || (nu < real(-1))) {
      tfel::reportContractViolation("nu>0.5 or nu<-1");
    }
    const auto kaS = (1 + nu) / 9 / (1 - nu);
    const auto muS = 2 * (4 - 5 * nu) / 30 / (1 - nu);
    const auto k0 = young / 3 / (1 - 2 * nu);
    const auto mu0 = young / 2 / (1 + nu);
    const auto k_i = young_i / 3 / (1 - 2 * nu_i);
    const auto mu_i = young_i / 2 / (1 + nu_i);
    const auto mu = 1 / (2 + 4 * muS * (mu_i - mu0) / mu0);
    const auto ka = 1 / (3 + 9 * kaS * (k_i - k0) / k0);
    using namespace tfel::math;
    return 3 * ka * st2tost2<3u, real>::J() + 2 * mu * st2tost2<3u, real>::K();
  }

  template <tfel::math::ScalarConcept StressType>
  requires(tfel::math::checkUnitCompatibility<
           tfel::math::unit::Stress,
           StressType>())
  TFEL_HOST_DEVICE tfel::math::st2tost2<3u, types::real<StressType>>
  computeSphereLocalisationTensor(const IsotropicModuli<StressType>& IM0,
                                  const IsotropicModuli<StressType>& IM_i) {
    const auto Enu0 = IM0.ToYoungNu();
    const auto Enui = IM_i.ToYoungNu();
    return computeSphereLocalisationTensor<StressType>(
        Enu0.young, Enu0.nu, Enui.young, Enui.nu);
  }  // end of function SphereLocalisationTensor

  template <tfel::math::ScalarConcept StressType>
  requires(tfel::math::checkUnitCompatibility<
           tfel::math::unit::Stress,
           StressType>()) TFEL_HOST_DEVICE tfel::math::
      st2tost2<3u, types::real<StressType>> computeAxisymmetricalEllipsoidLocalisationTensor(
          const StressType& young,
          const types::real<StressType>& nu,
          const StressType& young_i,
          const types::real<StressType>& nu_i,
          const tfel::math::tvector<3u, types::real<StressType>>& n_a,
          const types::real<StressType>& e) {
    using real = types::real<StressType>;
    if ((nu > real(0.5)) || (nu < real(-1))) {
      tfel::reportContractViolation("nu>0.5 or nu<-1");
    }
    if (not(e > real(0))) {
      tfel::reportContractViolation("e<=0");
    }
    const auto P0 = computeAxisymmetricalHillPolarisationTensor<StressType>(
        young, nu, n_a, e);

    tfel::math::st2tost2<3u, StressType> C_0;
    static constexpr auto value =
        StiffnessTensorAlterationCharacteristic::UNALTERED;
    computeIsotropicStiffnessTensorII<3u, value, StressType, real>(C_0, young,
                                                                   nu);
    tfel::math::st2tost2<3u, StressType> C_i;
    computeIsotropicStiffnessTensorII<3u, value, StressType, real>(C_i, young_i,
                                                                   nu_i);
    using namespace tfel::math;
    const st2tost2<3u, StressType> C = C_i - C_0;
    const auto Pr = P0 * C;
    const auto A = invert(st2tost2<3u, real>::Id() + Pr);
    return A;
  }

  template <tfel::math::ScalarConcept StressType>
  requires(tfel::math::checkUnitCompatibility<
           tfel::math::unit::Stress,
           StressType>()) TFEL_HOST_DEVICE tfel::math::
      st2tost2<3u, types::real<StressType>> computeAxisymmetricalEllipsoidLocalisationTensor(
          const IsotropicModuli<StressType>& IM0,
          const IsotropicModuli<StressType>& IM_i,
          const tfel::math::tvector<3u, types::real<StressType>>& n_a,
          const types::real<StressType>& e) {
    const auto Enu0 = IM0.ToYoungNu();
    const auto Enui = IM_i.ToYoungNu();
    return computeAxisymmetricalEllipsoidLocalisationTensor<StressType>(
        Enu0.young, Enu0.nu, Enui.young, Enui.nu, n_a, e);
  }  // end of function computeAxisymmetricalEllipsoidLocalisationTensor

  template <tfel::math::ScalarConcept StressType>
  requires(tfel::math::checkUnitCompatibility<
           tfel::math::unit::Stress,
           StressType>()) TFEL_HOST_DEVICE tfel::math::
      st2tost2<3u, types::real<StressType>> computeEllipsoidLocalisationTensor(
          const IsotropicModuli<StressType>& IM0,
          const tfel::math::st2tost2<3u, StressType>& C_i,
          const tfel::math::tvector<3u, types::real<StressType>>& n_a,
          const types::length<StressType>& a,
          const tfel::math::tvector<3u, types::real<StressType>>& n_b,
          const types::length<StressType>& b,
          const types::length<StressType>& c) {
    using real = types::real<StressType>;
    using LengthType = types::length<StressType>;

    const auto Enu0 = IM0.ToYoungNu();
    const auto young0 = Enu0.young;
    const auto nu0 = Enu0.nu;

    if ((nu0 > real(0.5)) || (nu0 < real(-1))) {
      tfel::reportContractViolation("nu0>0.5 or nu0<-1");
    }
    if (not((a > LengthType{0}) and (b > LengthType{0}) and
            (c > LengthType{0}))) {
      tfel::reportContractViolation("a<=0 or b<=0 or c<=0");
    }
    const auto P0 = computeHillPolarisationTensor<StressType>(young0, nu0, n_a,
                                                              a, n_b, b, c);

    tfel::math::st2tost2<3u, StressType> C_0;
    static constexpr auto value =
        StiffnessTensorAlterationCharacteristic::UNALTERED;
    computeIsotropicStiffnessTensorII<3u, value, StressType, real>(C_0, young0,
                                                                   nu0);
    using namespace tfel::math;
    const auto C = C_i - C_0;
    const auto Pr = P0 * C;
    const auto A = invert(st2tost2<3u, real>::Id() + Pr);
    return A;
  }  // end of computeEllipsoidLocalisationTensor

  template <tfel::math::ScalarConcept StressType>
  requires(tfel::math::checkUnitCompatibility<
           tfel::math::unit::Stress,
           StressType>()) TFEL_HOST_DEVICE tfel::math::
      st2tost2<3u, types::real<StressType>> computeEllipsoidLocalisationTensor(
          const StressType& young,
          const types::real<StressType>& nu,
          const StressType& young_i,
          const types::real<StressType>& nu_i,
          const tfel::math::tvector<3u, types::real<StressType>>& n_a,
          const types::length<StressType>& a,
          const tfel::math::tvector<3u, types::real<StressType>>& n_b,
          const types::length<StressType>& b,
          const types::length<StressType>& c) {
    tfel::math::st2tost2<3u, StressType> C_i;
    static constexpr auto value =
        StiffnessTensorAlterationCharacteristic::UNALTERED;
    computeIsotropicStiffnessTensorII<3u, value, StressType,
                                      types::real<StressType>>(C_i, young_i,
                                                               nu_i);
    const auto Enu0 = YoungNuModuli<StressType>(young, nu);
    return computeEllipsoidLocalisationTensor<StressType>(Enu0, C_i, n_a, a,
                                                          n_b, b, c);
  }  // end of overload of computeEllipsoidLocalisationTensor

  template <tfel::math::ScalarConcept StressType>
  requires(tfel::math::checkUnitCompatibility<
           tfel::math::unit::Stress,
           StressType>()) TFEL_HOST_DEVICE tfel::math::
      st2tost2<3u, types::real<StressType>> computeEllipsoidLocalisationTensor(
          const IsotropicModuli<StressType>& IM0,
          const IsotropicModuli<StressType>& IM_i,
          const tfel::math::tvector<3u, types::real<StressType>>& n_a,
          const types::length<StressType>& a,
          const tfel::math::tvector<3u, types::real<StressType>>& n_b,
          const types::length<StressType>& b,
          const types::length<StressType>& c) {
    const auto Enu0 = IM0.ToYoungNu();
    const auto Enui = IM_i.ToYoungNu();
    return computeEllipsoidLocalisationTensor<StressType>(
        Enu0.young, Enu0.nu, Enui.young, Enui.nu, n_a, a, n_b, b, c);
  }  // end of second overload of computeEllipsoidLocalisationTensor

  template <tfel::math::ScalarConcept StressType>
  requires(tfel::math::checkUnitCompatibility<
           tfel::math::unit::Stress,
           StressType>()) struct IsotropicLocalisationTensor<2u, StressType> {
    static TFEL_HOST_DEVICE tfel::math::st2tost2<2u, types::real<StressType>>
    exe(const IsotropicModuli<StressType>& IM0,
        const tfel::math::st2tost2<2u, StressType>& C_i_loc,
        const tfel::math::tvector<2u, types::real<StressType>>& n_a,
        const std::array<types::length<StressType>, 2u>& semiLengths) {
      return computePlainStrainLocalisationTensor<StressType>(
          IM0, C_i_loc, n_a, semiLengths[0], semiLengths[1]);
    }
  };  // end of IsotropicLocalisationTensor<2u, StressType>

  template <tfel::math::ScalarConcept StressType>
  requires(tfel::math::checkUnitCompatibility<
           tfel::math::unit::Stress,
           StressType>()) struct IsotropicLocalisationTensor<3u, StressType> {
    static TFEL_HOST_DEVICE tfel::math::st2tost2<3u, types::real<StressType>>
    exe(const IsotropicModuli<StressType>& IM0,
        const tfel::math::st2tost2<3u, StressType>& C_i_loc,
        const tfel::math::tvector<3u, types::real<StressType>>& n_a,
        const tfel::math::tvector<3u, types::real<StressType>>& n_b,
        const std::array<types::length<StressType>, 3u>& semiLengths) {
      return computeEllipsoidLocalisationTensor<StressType>(
          IM0, C_i_loc, n_a, semiLengths[0], n_b, semiLengths[1],
          semiLengths[2]);
    }
  };  // end of IsotropicLocalisationTensor<3u, StressType>

  template <unsigned short int N, tfel::math::ScalarConcept StressType>
  requires(tfel::math::checkUnitCompatibility<
           tfel::math::unit::Stress,
           StressType>()) TFEL_HOST_DEVICE tfel::math::
      st2tost2<N, types::real<StressType>> computeIsotropicLocalisationTensor(
          const IsotropicModuli<StressType>& IM0,
          const tfel::math::st2tost2<N, StressType>& C_i,
          const tfel::math::tvector<N, types::real<StressType>>& n_a,
          const tfel::math::tvector<N, types::real<StressType>>& n_b,
          const std::array<types::length<StressType>, N>& semiLengths) {
    return IsotropicLocalisationTensor<N, StressType>::exe(IM0, C_i, n_a, n_b,
                                                           semiLengths);
  }  // end of computeIsotropicLocalisationTensor

}  // end of namespace tfel::material::homogenization::elasticity

#endif /* LIB_TFEL_MATERIAL_LOCALISATIONTENSOR_IXX */<|MERGE_RESOLUTION|>--- conflicted
+++ resolved
@@ -46,7 +46,6 @@
       st2tost2<2u, types::real<StressType>> computeDiskPlaneStrainLocalisationTensor(
           const IsotropicModuli<StressType>& IM_0,
           const tfel::math::st2tost2<2u, StressType>& C_i) {
-<<<<<<< HEAD
           using real=tfel::types::real<StressType>;
 	const auto P0 = computeDiskPlaneStrainHillTensor<StressType>(IM_0);
 	const auto Enu0 = IM_0.ToYoungNu();
@@ -60,21 +59,6 @@
 	  StiffnessTensorAlterationCharacteristic::UNALTERED;
 	computeIsotropicStiffnessTensorII<2u, value, StressType, real>(C_0, young,
 		                                                    nu);
-=======
-    using real = tfel::types::real<StressType>;
-    const auto P0 = computeDiskPlaneStrainHillTensor<StressType>(IM_0);
-    const auto pair0 = IM_0.ToYoungNu();
-    const auto young = std::get<0>(pair0);
-    const auto nu = std::get<1>(pair0);
-    if ((nu > real(0.5)) || (nu < real(-1))) {
-      tfel::reportContractViolation("nu>0.5 or nu<-1");
-    }
-    tfel::math::st2tost2<2u, StressType> C_0;
-    static constexpr auto value =
-        StiffnessTensorAlterationCharacteristic::UNALTERED;
-    computeIsotropicStiffnessTensorII<2u, value, StressType, real>(C_0, young,
-                                                                   nu);
->>>>>>> d919ad3b
     return internals::computeLocalisationTensorBase<2u, StressType>(C_0, P0,
                                                                     C_i);
   }  // end of computeDiskPlaneStrainLocalisationTensor
@@ -89,7 +73,6 @@
           const tfel::math::tvector<2u, types::real<StressType>>& n_a,
           const types::length<StressType>& a,
           const types::length<StressType>& b) {
-<<<<<<< HEAD
           using real=tfel::types::real<StressType>;
 	const auto P0 = computePlaneStrainHillTensor<StressType>(IM_0, n_a, a, b);
 	const auto Enu0 = IM_0.ToYoungNu();
@@ -103,21 +86,6 @@
 	  StiffnessTensorAlterationCharacteristic::UNALTERED;
 	computeIsotropicStiffnessTensorII<2u, value, StressType, real>(C_0, young,
 		                                                    nu);
-=======
-    using real = tfel::types::real<StressType>;
-    const auto P0 = computePlaneStrainHillTensor<StressType>(IM_0, n_a, a, b);
-    const auto pair0 = IM_0.ToYoungNu();
-    const auto young = std::get<0>(pair0);
-    const auto nu = std::get<1>(pair0);
-    if ((nu > real(0.5)) || (nu < real(-1))) {
-      tfel::reportContractViolation("nu>0.5 or nu<-1");
-    }
-    tfel::math::st2tost2<2u, StressType> C_0;
-    static constexpr auto value =
-        StiffnessTensorAlterationCharacteristic::UNALTERED;
-    computeIsotropicStiffnessTensorII<2u, value, StressType, real>(C_0, young,
-                                                                   nu);
->>>>>>> d919ad3b
     return internals::computeLocalisationTensorBase<2u, StressType>(C_0, P0,
                                                                     C_i);
   }  // end of computePlaneStrainLocalisationTensor
