--- conflicted
+++ resolved
@@ -101,17 +101,13 @@
       tfel::reportContractViolation("e<=0");
     }
     static constexpr auto eps = std::numeric_limits<real>::epsilon();
-<<<<<<< HEAD
+
     const auto precision = [eps, precf, precd, precld]() {
       if (eps == std::numeric_limits<float>::epsilon()) {
         return precf;
       } else if (eps == std::numeric_limits<double>::epsilon()) {
         return precd;
-=======
-    const auto precision = [precf, precd, precld]() {
-      if (eps == std::numeric_limits<tfel::math::base_type<real>>::epsilon()) {
-        return precf;
->>>>>>> 58de57eb
+
       }
       return precld;
     }();
@@ -209,17 +205,13 @@
       tfel::reportContractViolation("a<=0 or b<=0 or c<=0");
     }
     static constexpr auto eps = std::numeric_limits<real>::epsilon();
-<<<<<<< HEAD
+
     const auto precision = [eps, precf, precd, precld]() {
       if (eps == std::numeric_limits<float>::epsilon()) {
         return precf;
       } else if (eps == std::numeric_limits<double>::epsilon()) {
         return precd;
-=======
-    const auto precision = [precf, precd, precld]() {
-      if (eps == std::numeric_limits<real>::epsilon()) {
-        return precf;
->>>>>>> 58de57eb
+
       }
       return precld;
     }();
