/*!
 * \file   include/TFEL/Material/IsotropicEshelbyTensor.hxx
 * \author Antoine Martin
 * \date   15 October 2024
 * \brief  This file declares the Eshelby tensor for an ellipsoidal inclusion
 * embedded in an isotropic matrix. \copyright Copyright (C) 2006-2018 CEA/DEN,
 * EDF R&D. All rights reserved. This project is publicly released under either
 * the GNU GPL Licence with linking exception or the CECILL-A licence. A copy of
 * thoses licences are delivered with the sources of TFEL. CEA or EDF may also
 * distribute this project under specific licensing conditions.
 */

#ifndef LIB_TFEL_MATERIAL_ISOTROPICESHELBYTENSOR_HXX
#define LIB_TFEL_MATERIAL_ISOTROPICESHELBYTENSOR_HXX

#include "TFEL/Math/st2tost2.hxx"
#include "TFEL/Material/StiffnessTensor.hxx"
#include "TFEL/Material/IsotropicModuli.hxx"
#include "TFEL/Material/LocalisationTensor.hxx"
#include <stdexcept>

namespace tfel::material::homogenization::elasticity {

  /*!
   * This function builds the Eshelby tensor of a circular cylinder embedded
   * in an isotropic matrix, considering a PLANE STRAIN modelling hypothesis
   * \return an object of type st2tost2<2u,real>
   * \tparam real: underlying type
   * \param[in] nu: Poisson's ratio of the matrix
   */
  template <typename real>
  TFEL_HOST_DEVICE tfel::math::st2tost2<2u, real>
  computeDiskPlaneStrainEshelbyTensor(const real&);

  /*!
   * This function builds the Hill tensor of a circular cylinder embedded
   * in an isotropic matrix, considering a PLANE STRAIN modelling hypothesis.
   * The Hill tensor gives the opposite of the uniform strain in the ellipsoid
   * as a function of the imposed polarisation.
   * \return an object of type st2tost2<2u,compliance>
   * \tparam StressType: type of the elastic constants
   * \param[in] IM_0: Isotropic Moduli of the matrix
   */
  template <tfel::math::ScalarConcept StressType>
  requires(tfel::math::checkUnitCompatibility<
           tfel::math::unit::Stress,
           StressType>()) TFEL_HOST_DEVICE tfel::math::
      st2tost2<2u, types::compliance<StressType>> computeDiskPlaneStrainHillTensor(
          const IsotropicModuli<StressType>&);

  /*!
   * This function builds the Eshelby tensor of an elliptic cylinder
   * embedded in an isotropic matrix, considering a PLANE STRAIN modelling
   * hypothesis The function returns the Eshelby tensor in the basis (e1,e2)
   * where e1 corresponds to the biggest axis
   * \return an object of type st2tost2<2u,real>
   * \tparam real: underlying type
   * \param[in] nu: Poisson's ratio of the matrix
   * \param[in] e: aspect ratio of the elliptic basis
   */
  template <typename real>
  TFEL_HOST_DEVICE tfel::math::st2tost2<2u, real>
  computePlaneStrainEshelbyTensor(const real&, const real&);

  /*!
   * This function builds the Hill tensor of an elliptic cylinder embedded
   * in an isotropic matrix, considering a PLANE STRAIN modelling hypothesis.
   * The Hill tensor gives the opposite of the uniform strain in the ellipsoid
   * as a function of the imposed polarisation.
   * \return an object of type st2tost2<2u,compliance>
   * \tparam StressType: type of the elastic constants
   * \param[in] IM_0: Isotropic Moduli of the matrix
   * \param [in] n_a: direction of the principal axis whose length is \f$a\f$
   * \param [in] a: length of semi-axis relative to the direction \f$n_a\f$
   * \param [in] b: length of semi-axis relative to the other direction
   */
  template <tfel::math::ScalarConcept StressType>
  requires(tfel::math::checkUnitCompatibility<
           tfel::math::unit::Stress,
           StressType>()) TFEL_HOST_DEVICE tfel::math::
      st2tost2<2u, types::compliance<StressType>> computePlaneStrainHillTensor(
          const IsotropicModuli<StressType>&,
          const tfel::math::tvector<2u, types::real<StressType>>&,
          const types::length<StressType>&,
          const types::length<StressType>&);

  /*!
   * This function builds the Eshelby tensor of a sphere embedded in an
   * isotropic matrix.
   * \return an object of type st2tost2<3u,real>
   * \tparam real: underlying type
   * \param[in] nu: Poisson's ratio of the matrix
   */
  template <typename real>
  TFEL_HOST_DEVICE tfel::math::st2tost2<3u, real> computeSphereEshelbyTensor(
      const real&);

  /*!
   * This function builds the Hill tensor of a sphere embedded in an
   * isotropic matrix.
   * \return an object of type st2tost2<3u,compliance<StressType>>
   * \tparam StressType: type of the elastic constants
   * \param[in] young: Young modulus of the matrix
   * \param[in] nu: Poisson's ratio of the matrix
   */
  template <tfel::math::ScalarConcept StressType>
  requires(tfel::math::checkUnitCompatibility<tfel::math::unit::Stress,
                                              StressType>())
      TFEL_HOST_DEVICE tfel::math::st2tost2<
          3u,
          types::compliance<
              StressType>> computeSphereHillPolarisationTensor(const StressType&,
                                                               const types::real<
                                                                   StressType>&);

  /*!
   * This function is an overload of computeSphereHillPolarisationTensor
   * with elastic moduli of IsotropicModuli<StressType> type
   * \return an object of type st2tost2<3u,compliance<StressType>>
   * \tparam StressType: type of the elastic constants
   * \param[in] IM0: isotropic moduli of the matrix
   */
  template <tfel::math::ScalarConcept StressType>
  requires(tfel::math::checkUnitCompatibility<
           tfel::math::unit::Stress,
           StressType>()) TFEL_HOST_DEVICE tfel::math::
      st2tost2<3u, types::compliance<StressType>> computeSphereHillPolarisationTensor(
          const IsotropicModuli<StressType>&);

  /*!
   * This function builds the Eshelby tensor of an axisymmetrical ellipsoid
   * embedded in an isotropic matrix. The function returns the Eshelby
   * tensor in the basis (e1,e2,e3) where e1 corresponds to (one of) the
   * biggest ax(es)
   * \return an object of type st2tost2<3u,real>
   * \tparam real: underlying type
   * \param[in] nu: Poisson's ratio of the matrix
   * \param[in] e: aspect ratio of the ellipsoid (e>1 : prolate, e<1 :
   * oblate)
   * \param[in] precf, precd, precld: default arguments which aim at
   * preventing the numerical instability of the formula when the ellipsoid
   * is almost a sphere. When the absolute value of (e-1) is below precf
   * (resp. precd, precld) for real=float (resp. real= double, long double),
   * the returned tensor is computeSphereEshelbyTensor(nu).
   *
   * The expressions can be found in Torquato, Random Heterogeneous
   * Materials (2002).
   */
  template <typename real>
  TFEL_HOST_DEVICE tfel::math::st2tost2<3u, real>
  computeAxisymmetricalEshelbyTensor(const real&,
                                     const real&,
                                     const real = real{8e-3},
                                     const real = real{1.5e-4},
                                     const real = real{1e-5});

  /*!
   * This function builds the Hill tensor of an axisymmetrical ellipsoid
   * embedded in an isotropic matrix. The function takes into account the
   * orientation of the ellipsoid.
   * \return an object of type st2tost2<3u,compliance<StressType>>
   * \tparam StressType: type of the elastic constants
   * \param[in] young: Young modulus of the matrix
   * \param[in] nu: Poisson's ratio of the matrix
   * \param [in] n_a: direction of the principal axis
   * \param[in] e: aspect ratio of the ellipsoid (e>1 : prolate, e<1 :
   * oblate)
   * \param[in] precf, precd, precld: default arguments which aim at
   * preventing the numerical instability of the formula when the ellipsoid
   * is almost a sphere. When the absolute value of (e-1) is below precf
   * (resp. precd, precld) for real=float (resp. real= double, long double),
   * the returned tensor is computeSphereHillTensor(young,nu).
   *
   */
  template <tfel::math::ScalarConcept StressType>
  requires(tfel::math::checkUnitCompatibility<
           tfel::math::unit::Stress,
           StressType>()) TFEL_HOST_DEVICE tfel::math::
      st2tost2<3u, types::compliance<StressType>> computeAxisymmetricalHillPolarisationTensor(
          const StressType&,
          const types::real<StressType>&,
          const tfel::math::tvector<3u, types::real<StressType>>&,
          const types::real<StressType>&,
          const types::real<StressType> = types::real<StressType>{8e-3},
          const types::real<StressType> = types::real<StressType>{1.5e-4},
          const types::real<StressType> = types::real<StressType>{1e-5});

  /*!
   * This function is an overload of computeAxisymmetricalHillPolarisationTensor
   *  with elastic moduli of IsotropicModuli<StressType> type
   * \return an object of type st2tost2<3u,compliance<StressType>>
   * \tparam StressType: type of the elastic constants
   * \param[in] IM0: isotropic moduli of the matrix
   */
  template <tfel::math::ScalarConcept StressType>
  requires(tfel::math::checkUnitCompatibility<
           tfel::math::unit::Stress,
           StressType>()) TFEL_HOST_DEVICE tfel::math::
      st2tost2<3u, types::compliance<StressType>> computeAxisymmetricalHillPolarisationTensor(
          const IsotropicModuli<StressType>&,
          const tfel::math::tvector<3u, types::real<StressType>>&,
          const types::real<StressType>&,
          const types::real<StressType> = types::real<StressType>{8e-3},
          const types::real<StressType> = types::real<StressType>{1.5e-4},
          const types::real<StressType> = types::real<StressType>{1e-5});

  /*!
   * This function builds the Eshelby tensor of a general ellipsoid embedded
   * in an isotropic matrix. The function returns the Eshelby tensor in the
   * basis (e1,e2,e3) where e1 (resp. e2, e3) is aligned with the axis with
   * the first (resp. the second and third) biggest length
   * \return an object of type st2tost2<3u,real>
   * \param[in] nu: Poisson's ratio of the matrix
   * \param[in] a: length of the first semi-axis
   * \param[in] b: length of the second semi-axis
   * \param[in] c: length of the third semi-axis
   * \param[in] precf, precd, precld: default
   * arguments which aim at preventing the numerical instability of the
   * formula when the ellipsoid is almost axisymmetrical. When the absolute
   * value of (a-b)/c (or (a-c)/b or (b-c)/a) is below precf (resp. precd,
   * precld) for real=float (resp. real= double, long double), the returned
   * tensor is computeAxisymmetricalEshelbyTensor.
   *
   * The expressions for the case of three distinct semi-axes can be found
   * in Eshelby (1957).
   */
  template <tfel::math::ScalarConcept StressType>
  requires(tfel::math::checkUnitCompatibility<tfel::math::unit::Stress,
                                              StressType>()) TFEL_HOST_DEVICE
      tfel::math::st2tost2<3u, types::real<StressType>> computeEshelbyTensor(
          const types::real<StressType>&,
          const types::length<StressType>&,
          const types::length<StressType>&,
          const types::length<StressType>&,
          const types::real<StressType> = types::real<StressType>{8e-3},
          const types::real<StressType> = types::real<StressType>{1.5e-4},
          const types::real<StressType> = types::real<StressType>{1e-5});

  /*!
   * This function builds the Hill tensor of a general ellipsoid embedded
   * in an isotropic matrix. The function takes into account the orientation
   * of the ellipsoid.
   * \return an object of type st2tost2<3u,compliance<StressType>>
   * \tparam StressType: type of the elastic constants
   * \param[in] young: Young modulus of the matrix
   * \param[in] nu: Poisson's ratio of the matrix
   * \param [in] n_a: direction of the principal axis whose length is \f$a\f$
   * \param [in] a: length of semi-axis relative to the direction \f$n_a\f$
   * \param [in] n_b: direction of the principal axis whose length is \f$b\f$
   * \param [in] b: length of semi-axis relative to the direction \f$n_b\f$
   * \param [in] c: length of the remaining semi-axis
   * \param[in] precf, precd, precld: default
   * arguments which aim at preventing the numerical instability of the
   * formula when the ellipsoid is almost axisymmetrical. When the absolute
   * value of (a-b)/c (or (a-c)/b or (b-c)/a) is below precf (resp. precd,
   * precld) for real=float (resp. real= double, long double), the returned
   * tensor is computeAxisymmetricalHillTensor.
   *
   */
  template <tfel::math::ScalarConcept StressType>
  requires(tfel::math::checkUnitCompatibility<
           tfel::math::unit::Stress,
           StressType>()) TFEL_HOST_DEVICE tfel::math::
      st2tost2<3u, types::compliance<StressType>> computeHillPolarisationTensor(
          const StressType&,
          const types::real<StressType>&,
          const tfel::math::tvector<3u, types::real<StressType>>&,
          const types::length<StressType>&,
          const tfel::math::tvector<3u, types::real<StressType>>&,
          const types::length<StressType>&,
          const types::length<StressType>&,
          const types::real<StressType> = types::real<StressType>{8e-3},
          const types::real<StressType> = types::real<StressType>{1.5e-4},
          const types::real<StressType> = types::real<StressType>{1e-5});

  /*!
   * This function is an overload of computeHillPolarisationTensor
   *  with elastic moduli of IsotropicModuli<StressType> type
   * \return an object of type st2tost2<3u,compliance<StressType>>
   * \tparam StressType: type of the elastic constants
   * \param[in] IM0: isotropic moduli of the matrix
   */
  template <tfel::math::ScalarConcept StressType>
  requires(tfel::math::checkUnitCompatibility<
           tfel::math::unit::Stress,
           StressType>()) TFEL_HOST_DEVICE tfel::math::
      st2tost2<3u, types::compliance<StressType>> computeHillPolarisationTensor(
          const IsotropicModuli<StressType>&,
          const tfel::math::tvector<3u, types::real<StressType>>&,
          const types::length<StressType>&,
          const tfel::math::tvector<3u, types::real<StressType>>&,
          const types::length<StressType>&,
          const types::length<StressType>&,
          const types::real<StressType> = types::real<StressType>{8e-3},
          const types::real<StressType> = types::real<StressType>{1.5e-4},
          const types::real<StressType> = types::real<StressType>{1e-5});

<<<<<<< HEAD
=======
  /*!
   * This function builds the strain localisation tensor of a sphere
   * with a general elasticity, embedded in an isotropic matrix.
   * \return an object of type st2tost2
   * \tparam    real: underlying type
   * \tparam StressType: type of the elastic constants related to the matrix
   * and the ellipsoid
   * \param [in] young,nu: Young modulus and Poisson's ratio of the matrix
   * \param [in] young_i,nu_i: Young modulus and Poisson's ratio of the
   * inclusions
   */
  template <tfel::math::ScalarConcept StressType>
  requires(tfel::math::checkUnitCompatibility<tfel::math::unit::Stress,
                                              StressType>())
      TFEL_HOST_DEVICE tfel::math::
          st2tost2<3u, types::real<StressType>> computeSphereLocalisationTensor(
              const StressType&,
              const types::real<StressType>&,
              const StressType&,
              const types::real<StressType>&);

  /*!
   * This function is an overload of computeSphereLocalisationTensor
   *  with elastic moduli of IsotropicModuli<StressType> type
   * \return an object of type st2tost2
   * \tparam    real: underlying type
   * \tparam StressType: type of the elastic constants related to the matrix
   * and the ellipsoid
   * \param[in] IM0: isotropic moduli of the matrix
   * \param[in] IM_i: isotropic moduli of the inclusions
   */
  template <tfel::math::ScalarConcept StressType>
  requires(tfel::math::checkUnitCompatibility<tfel::math::unit::Stress,
                                              StressType>())
      TFEL_HOST_DEVICE tfel::math::
          st2tost2<3u, types::real<StressType>> computeSphereLocalisationTensor(
              const IsotropicModuli<StressType>&,
              const IsotropicModuli<StressType>&);

  /*!
   * This function builds the strain localisation tensor of an
   * axisymmetrical ellipsoid with a general elasticity, embedded in an
   * isotropic matrix. The ellipsoid also has a specific orientation given
   * by the vector \f$n_a\f$, axis of the ellipsoid, whose semi-length is
   * \f$a\f$.
   * \return an object of type st2tost2
   * \tparam real: underlying type
   * \tparam StressType: type of the elastic constants related to the
   * matrix and the ellipsoid
   * \param [in] young,nu: Young modulus and Poisson's ratio of the matrix
   * \param [in] young_i,nu_i: Young modulus and Poisson's ratio of the
   * inclusions
   * \param [in] n_a: direction of the axis of the ellipsoid (whose
   * semi-length is \f$a\f$)
   * \param [in] a: length of semi-axis relative to the
   * direction \f$n_a\f$
   */
  template <tfel::math::ScalarConcept StressType>
  requires(tfel::math::checkUnitCompatibility<
           tfel::math::unit::Stress,
           StressType>()) TFEL_HOST_DEVICE tfel::math::
      st2tost2<3u, types::real<StressType>> computeAxisymmetricalEllipsoidLocalisationTensor(
          const StressType&,
          const types::real<StressType>&,
          const StressType&,
          const types::real<StressType>&,
          const tfel::math::tvector<3u, types::real<StressType>>&,
          const types::real<StressType>&);

  /*!
   * This function is an overload of
   * computeAxisymmetricalEllipsoidLocalisationTensor with elastic moduli of
   * IsotropicModuli<StressType> type \return an object of type st2tost2 \tparam
   * real: underlying type \tparam StressType: type of the elastic constants
   * related to the matrix and the ellipsoid \param[in] IM0: isotropic moduli of
   * the matrix \param[in] IM_i: isotropic moduli of the inclusions \param [in]
   * n_a: direction of the axis of the ellipsoid (whose semi-length is \f$a\f$)
   * \param [in] a: length of semi-axis relative to the
   * direction \f$n_a\f$
   */
  template <tfel::math::ScalarConcept StressType>
  requires(tfel::math::checkUnitCompatibility<
           tfel::math::unit::Stress,
           StressType>()) TFEL_HOST_DEVICE tfel::math::
      st2tost2<3u, types::real<StressType>> computeAxisymmetricalEllipsoidLocalisationTensor(
          const IsotropicModuli<StressType>&,
          const IsotropicModuli<StressType>&,
          const tfel::math::tvector<3u, types::real<StressType>>&,
          const types::real<StressType>&);

  /*!
   * This function builds the strain localisation tensor of a general
   * ellipsoid with a general elasticity, embedded in an isotropic matrix.
   * The localisation tensor \f$A\f$ is defined as follows : \f[\epsilon =
   * A:E_0\f] where \f$E_0\f$ is the uniform strain tensor imposed at
   * infinity, and \f$\epsilon\f$ is the strain tensor solution of Eshelby
   * problem for the ellipsoid. The ellipsoid also has a specific
   * orientation given by the vectors \f$n_a\f$, \f$n_b\f$, which provides a
   * direct local basis \f$(n_a,n_b,n_c)\f$. The elasticity \f$C_i\f$ is
   * specified in this local basis. \return an object of type st2tost2, which is
   * the fourth-order localisation tensor \f$A\f$ (in the global basis). \return
   * an object of type st2tost2 \tparam real: underlying type \tparam
   * StressType: type of the elastic constants related to the matrix and the
   * ellipsoid \tparam LengthType: type of the dimensions of the ellipsoid
   * \param [in] young,nu: Young modulus and Poisson's ratio of the matrix
   * \param [in] C_i: elasticity of the inclusions
   * \param [in] n_a: direction of the principal axis whose length is \f$a\f$
   * \param [in] a: length of semi-axis relative to the direction \f$n_a\f$
   * \param [in] n_b: direction of the principal axis whose length is \f$b\f$
   * \param [in] b: length of semi-axis relative to the direction \f$n_b\f$
   * \param [in] c: length of the remaining semi-axis
   */

  template <tfel::math::ScalarConcept StressType>
  requires(tfel::math::checkUnitCompatibility<
           tfel::math::unit::Stress,
           StressType>()) TFEL_HOST_DEVICE tfel::math::
      st2tost2<3u, types::real<StressType>> computeEllipsoidLocalisationTensor(
          const StressType&,
          const types::real<StressType>&,
          const StressType&,
          const types::real<StressType>&,
          const tfel::math::tvector<3u, types::real<StressType>>&,
          const types::length<StressType>&,
          const tfel::math::tvector<3u, types::real<StressType>>&,
          const types::length<StressType>&,
          const types::length<StressType>&);

  /*!
   * This function is an overload of computeEllipsoidLocalisationTensor
   * with elastic moduli of IsotropicModuli<StressType> type
   * \return an object of type st2tost2, which is the fourth-order localisation
   * tensor \f$A\f$
   * \tparam real: underlying type
   * \tparam StressType: type of
   * the elastic constants related to the matrix and the ellipsoid
   * \tparam LengthType: type of the dimensions of the ellipsoid
   * \param[in] IM0: isotropic moduli of the matrix
   * \param[in] IM_i: isotropic moduli of the inclusions
   * \param [in] n_a: direction of the principal axis whose length is \f$a\f$
   * \param [in] a: length of semi-axis relative to the direction \f$n_a\f$
   * \param [in] n_b: direction of the principal axis whose length is \f$b\f$
   * \param [in] b: length of semi-axis relative to the direction \f$n_b\f$
   * \param [in] c: length of the remaining semi-axis
   */
  template <tfel::math::ScalarConcept StressType>
  requires(tfel::math::checkUnitCompatibility<
           tfel::math::unit::Stress,
           StressType>()) TFEL_HOST_DEVICE tfel::math::
      st2tost2<3u, types::real<StressType>> computeEllipsoidLocalisationTensor(
          const IsotropicModuli<StressType>&,
          const IsotropicModuli<StressType>&,
          const tfel::math::tvector<3u, types::real<StressType>>&,
          const types::length<StressType>&,
          const tfel::math::tvector<3u, types::real<StressType>>&,
          const types::length<StressType>&,
          const types::length<StressType>&);

>>>>>>> 2652b36c
}  // end of namespace tfel::material::homogenization::elasticity

#include "TFEL/Material/IsotropicEshelbyTensor.ixx"

#endif /* LIB_TFEL_MATERIAL_ISOTROPICESHELBYTENSOR_HXX */<|MERGE_RESOLUTION|>--- conflicted
+++ resolved
@@ -295,167 +295,6 @@
           const types::real<StressType> = types::real<StressType>{1.5e-4},
           const types::real<StressType> = types::real<StressType>{1e-5});
 
-<<<<<<< HEAD
-=======
-  /*!
-   * This function builds the strain localisation tensor of a sphere
-   * with a general elasticity, embedded in an isotropic matrix.
-   * \return an object of type st2tost2
-   * \tparam    real: underlying type
-   * \tparam StressType: type of the elastic constants related to the matrix
-   * and the ellipsoid
-   * \param [in] young,nu: Young modulus and Poisson's ratio of the matrix
-   * \param [in] young_i,nu_i: Young modulus and Poisson's ratio of the
-   * inclusions
-   */
-  template <tfel::math::ScalarConcept StressType>
-  requires(tfel::math::checkUnitCompatibility<tfel::math::unit::Stress,
-                                              StressType>())
-      TFEL_HOST_DEVICE tfel::math::
-          st2tost2<3u, types::real<StressType>> computeSphereLocalisationTensor(
-              const StressType&,
-              const types::real<StressType>&,
-              const StressType&,
-              const types::real<StressType>&);
-
-  /*!
-   * This function is an overload of computeSphereLocalisationTensor
-   *  with elastic moduli of IsotropicModuli<StressType> type
-   * \return an object of type st2tost2
-   * \tparam    real: underlying type
-   * \tparam StressType: type of the elastic constants related to the matrix
-   * and the ellipsoid
-   * \param[in] IM0: isotropic moduli of the matrix
-   * \param[in] IM_i: isotropic moduli of the inclusions
-   */
-  template <tfel::math::ScalarConcept StressType>
-  requires(tfel::math::checkUnitCompatibility<tfel::math::unit::Stress,
-                                              StressType>())
-      TFEL_HOST_DEVICE tfel::math::
-          st2tost2<3u, types::real<StressType>> computeSphereLocalisationTensor(
-              const IsotropicModuli<StressType>&,
-              const IsotropicModuli<StressType>&);
-
-  /*!
-   * This function builds the strain localisation tensor of an
-   * axisymmetrical ellipsoid with a general elasticity, embedded in an
-   * isotropic matrix. The ellipsoid also has a specific orientation given
-   * by the vector \f$n_a\f$, axis of the ellipsoid, whose semi-length is
-   * \f$a\f$.
-   * \return an object of type st2tost2
-   * \tparam real: underlying type
-   * \tparam StressType: type of the elastic constants related to the
-   * matrix and the ellipsoid
-   * \param [in] young,nu: Young modulus and Poisson's ratio of the matrix
-   * \param [in] young_i,nu_i: Young modulus and Poisson's ratio of the
-   * inclusions
-   * \param [in] n_a: direction of the axis of the ellipsoid (whose
-   * semi-length is \f$a\f$)
-   * \param [in] a: length of semi-axis relative to the
-   * direction \f$n_a\f$
-   */
-  template <tfel::math::ScalarConcept StressType>
-  requires(tfel::math::checkUnitCompatibility<
-           tfel::math::unit::Stress,
-           StressType>()) TFEL_HOST_DEVICE tfel::math::
-      st2tost2<3u, types::real<StressType>> computeAxisymmetricalEllipsoidLocalisationTensor(
-          const StressType&,
-          const types::real<StressType>&,
-          const StressType&,
-          const types::real<StressType>&,
-          const tfel::math::tvector<3u, types::real<StressType>>&,
-          const types::real<StressType>&);
-
-  /*!
-   * This function is an overload of
-   * computeAxisymmetricalEllipsoidLocalisationTensor with elastic moduli of
-   * IsotropicModuli<StressType> type \return an object of type st2tost2 \tparam
-   * real: underlying type \tparam StressType: type of the elastic constants
-   * related to the matrix and the ellipsoid \param[in] IM0: isotropic moduli of
-   * the matrix \param[in] IM_i: isotropic moduli of the inclusions \param [in]
-   * n_a: direction of the axis of the ellipsoid (whose semi-length is \f$a\f$)
-   * \param [in] a: length of semi-axis relative to the
-   * direction \f$n_a\f$
-   */
-  template <tfel::math::ScalarConcept StressType>
-  requires(tfel::math::checkUnitCompatibility<
-           tfel::math::unit::Stress,
-           StressType>()) TFEL_HOST_DEVICE tfel::math::
-      st2tost2<3u, types::real<StressType>> computeAxisymmetricalEllipsoidLocalisationTensor(
-          const IsotropicModuli<StressType>&,
-          const IsotropicModuli<StressType>&,
-          const tfel::math::tvector<3u, types::real<StressType>>&,
-          const types::real<StressType>&);
-
-  /*!
-   * This function builds the strain localisation tensor of a general
-   * ellipsoid with a general elasticity, embedded in an isotropic matrix.
-   * The localisation tensor \f$A\f$ is defined as follows : \f[\epsilon =
-   * A:E_0\f] where \f$E_0\f$ is the uniform strain tensor imposed at
-   * infinity, and \f$\epsilon\f$ is the strain tensor solution of Eshelby
-   * problem for the ellipsoid. The ellipsoid also has a specific
-   * orientation given by the vectors \f$n_a\f$, \f$n_b\f$, which provides a
-   * direct local basis \f$(n_a,n_b,n_c)\f$. The elasticity \f$C_i\f$ is
-   * specified in this local basis. \return an object of type st2tost2, which is
-   * the fourth-order localisation tensor \f$A\f$ (in the global basis). \return
-   * an object of type st2tost2 \tparam real: underlying type \tparam
-   * StressType: type of the elastic constants related to the matrix and the
-   * ellipsoid \tparam LengthType: type of the dimensions of the ellipsoid
-   * \param [in] young,nu: Young modulus and Poisson's ratio of the matrix
-   * \param [in] C_i: elasticity of the inclusions
-   * \param [in] n_a: direction of the principal axis whose length is \f$a\f$
-   * \param [in] a: length of semi-axis relative to the direction \f$n_a\f$
-   * \param [in] n_b: direction of the principal axis whose length is \f$b\f$
-   * \param [in] b: length of semi-axis relative to the direction \f$n_b\f$
-   * \param [in] c: length of the remaining semi-axis
-   */
-
-  template <tfel::math::ScalarConcept StressType>
-  requires(tfel::math::checkUnitCompatibility<
-           tfel::math::unit::Stress,
-           StressType>()) TFEL_HOST_DEVICE tfel::math::
-      st2tost2<3u, types::real<StressType>> computeEllipsoidLocalisationTensor(
-          const StressType&,
-          const types::real<StressType>&,
-          const StressType&,
-          const types::real<StressType>&,
-          const tfel::math::tvector<3u, types::real<StressType>>&,
-          const types::length<StressType>&,
-          const tfel::math::tvector<3u, types::real<StressType>>&,
-          const types::length<StressType>&,
-          const types::length<StressType>&);
-
-  /*!
-   * This function is an overload of computeEllipsoidLocalisationTensor
-   * with elastic moduli of IsotropicModuli<StressType> type
-   * \return an object of type st2tost2, which is the fourth-order localisation
-   * tensor \f$A\f$
-   * \tparam real: underlying type
-   * \tparam StressType: type of
-   * the elastic constants related to the matrix and the ellipsoid
-   * \tparam LengthType: type of the dimensions of the ellipsoid
-   * \param[in] IM0: isotropic moduli of the matrix
-   * \param[in] IM_i: isotropic moduli of the inclusions
-   * \param [in] n_a: direction of the principal axis whose length is \f$a\f$
-   * \param [in] a: length of semi-axis relative to the direction \f$n_a\f$
-   * \param [in] n_b: direction of the principal axis whose length is \f$b\f$
-   * \param [in] b: length of semi-axis relative to the direction \f$n_b\f$
-   * \param [in] c: length of the remaining semi-axis
-   */
-  template <tfel::math::ScalarConcept StressType>
-  requires(tfel::math::checkUnitCompatibility<
-           tfel::math::unit::Stress,
-           StressType>()) TFEL_HOST_DEVICE tfel::math::
-      st2tost2<3u, types::real<StressType>> computeEllipsoidLocalisationTensor(
-          const IsotropicModuli<StressType>&,
-          const IsotropicModuli<StressType>&,
-          const tfel::math::tvector<3u, types::real<StressType>>&,
-          const types::length<StressType>&,
-          const tfel::math::tvector<3u, types::real<StressType>>&,
-          const types::length<StressType>&,
-          const types::length<StressType>&);
-
->>>>>>> 2652b36c
 }  // end of namespace tfel::material::homogenization::elasticity
 
 #include "TFEL/Material/IsotropicEshelbyTensor.ixx"
