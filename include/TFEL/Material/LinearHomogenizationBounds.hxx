--- conflicted
+++ resolved
@@ -72,17 +72,8 @@
             tfel::math::ScalarConcept StressType>
   requires(tfel::math::checkUnitCompatibility<tfel::math::unit::Stress,
                                               StressType>())
-<<<<<<< HEAD
-      TFEL_HOST_DEVICE const std::pair<
-          std::pair<StressType, StressType>,
-          std::pair<
-              StressType,
-              StressType>> computeIsotropicHashinShtrikmanBounds(const std::
-                                                                     vector<
-=======
       TFEL_HOST_DEVICE const std::pair<KGModuli<StressType>,KGModuli<StressType>> computeIsotropicHashinShtrikmanBounds(const std::
                                                                      array<
->>>>>>> 8b2b82ef
                                                                          types::real<
                                                                              StressType>>&,
                                                                  const std::vector<
