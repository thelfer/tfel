--- conflicted
+++ resolved
@@ -190,11 +190,7 @@
               const int& j,
               const int& k,
               const int& l) {
-<<<<<<< HEAD
-      const real pi = std::numbers::pi_v<long double>;
-=======
       const real pi = std::numbers::pi_v<tfel::math::base_type<real>>;
->>>>>>> fc59976e
       const tfel::math::tvector<2u, real> X = {
           std::cos(theta) / a * LengthType(1),
           std::sin(theta) / b * LengthType(1)};
@@ -218,11 +214,7 @@
                                  const int& j,
                                  const int& k,
                                  const int& l) {
-<<<<<<< HEAD
-      const real pi = std::numbers::pi_v<long double>;
-=======
       const real pi = std::numbers::pi_v<tfel::math::base_type<real>>;
->>>>>>> fc59976e
       const tfel::math::tvector<3u, real> X = {
           std::sin(theta) * std::cos(phi) / a * LengthType(1),
           std::sin(theta) * std::sin(phi) / b * LengthType(1),
@@ -268,11 +260,7 @@
                                               n_a_[1], n_b_[1], real(0),
                                               real(0), real(0), real(1)};
     const rotation_matrix<real> r_loc_glob = transpose(r_glob_loc);
-<<<<<<< HEAD
-    const real pi = std::numbers::pi_v<long double>;
-=======
     const real pi = std::numbers::pi_v<tfel::math::base_type<real>>;
->>>>>>> fc59976e
     const real zero = real(0);
     using compliance = types::compliance<StressType>;
     tfel::math::st2tost2<2u, compliance> P;
@@ -334,11 +322,7 @@
     const auto C_loc =
         StressType(1) * change_basis(C / StressType(1), r_glob_loc);
 
-<<<<<<< HEAD
-    const real pi = std::numbers::pi_v<long double>;
-=======
     const real pi = std::numbers::pi_v<tfel::math::base_type<real>>;
->>>>>>> fc59976e
     const real zero = real(0);
     using compliance = types::compliance<StressType>;
     tfel::math::st2tost2<3u, compliance> P;
