--- conflicted
+++ resolved
@@ -83,11 +83,7 @@
           for (int j = 0; j < N; j++)
             for (int l = 0; l < N; l++) {
               A_ik += real(
-<<<<<<< HEAD
-                  (getComponent(C, i, j, k, l)) /
-=======
                   (tfel::math::getComponent(C, i, j, k, l)) /
->>>>>>> d089f254
                   StressType(1) * X[j] * X[l]);
             }
           A(i, k) = A_ik;
