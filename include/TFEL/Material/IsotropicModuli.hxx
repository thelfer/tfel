--- conflicted
+++ resolved
@@ -2,18 +2,11 @@
  * \file   include/TFEL/Material/IsotropicModuli.hxx
  * \brief  This file defines various functions dealing with elastic
  * coefficients. \author Antoine MARTIN \date   15 May 2025 \copyright Copyright
-<<<<<<< HEAD
- * (C) 2006-2018 CEA/DEN, EDF R&D. All rights reserved. This project is publicly
- * released under either the GNU GPL Licence or the CECILL-A licence. A copy of
- * thoses licences are delivered with the sources of TFEL. CEA or EDF may also
- * distribute this project under specific licensing conditions.
-=======
  * (C) 2006-2025 CEA/DEN, EDF R&D. All rights reserved. This project is publicly
  * released under either the GNU GPL Licence with linking exception or the
  * CECILL-A licence. A copy of thoses licences are delivered with the sources of
  * TFEL. CEA or EDF may also distribute this project under specific licensing
  * conditions.
->>>>>>> 2652b36c
  */
 
 #ifndef LIB_TFEL_MATERIAL_ISOTROPICMODULI_HXX
@@ -28,17 +21,12 @@
 #include "TFEL/Math/st2tost2.hxx"
 
 namespace tfel::material {
-<<<<<<< HEAD
-
-=======
-  
-  
+
   /*!
    * \brief This class is a virtual class which represents isotropic moduli.
    * 3 formats are possible: (Young,Nu), (Lambda,Mu) and (K,Mu).
    */
    
->>>>>>> 2652b36c
   template <tfel::math::ScalarConcept StressType>
   requires(
       tfel::math::checkUnitCompatibility<tfel::math::unit::Stress,
@@ -50,16 +38,12 @@
     virtual std::pair<StressType, StressType> ToLambdaMu() const& = 0;
     virtual std::pair<StressType, StressType> ToKG() const& = 0;
   };
-<<<<<<< HEAD
-
-=======
-  
+
    /*!
    * \brief This class is relative to the format (Young,Nu).
    * It can be converted to the other formats (Lambda,Mu) and (K,Mu).
    */
    
->>>>>>> 2652b36c
   template <tfel::math::ScalarConcept StressType>
   requires(
       tfel::math::checkUnitCompatibility<tfel::math::unit::Stress,
@@ -89,17 +73,13 @@
       return {Kappa, Mu};
     };
   };  // end of YoungNuoduli
-<<<<<<< HEAD
-
-=======
-  
+
 
   /*!
    * \brief This class is relative to the format (K,Nu).
    * It can be converted to the other formats (Lambda,Mu) and (Young,Nu).
    */
    
->>>>>>> 2652b36c
   template <tfel::math::ScalarConcept StressType>
   requires(tfel::math::checkUnitCompatibility<tfel::math::unit::Stress,
                                               StressType>()) struct KGModuli
@@ -130,15 +110,11 @@
     };
   };  // end of KGModuli
 
-<<<<<<< HEAD
-=======
-
    /*!
    * \brief This class is relative to the format (Lambda,Mu).
    * It can be converted to the other formats (Young,Nu) and (K,Mu).
    */
    
->>>>>>> 2652b36c
   template <tfel::math::ScalarConcept StressType>
   requires(
       tfel::math::checkUnitCompatibility<tfel::math::unit::Stress,
@@ -168,9 +144,7 @@
       return {Kappa, Mu};
     };
   };  // end of LambdaMuModuli
-<<<<<<< HEAD
-=======
-  
+
   
   /*!
    * This function makes the projection of a `st2tost2`
@@ -233,7 +207,6 @@
     }
     return true;
   }  // end of isIsotropic
->>>>>>> 2652b36c
 
 }  // end of namespace tfel::material
 
