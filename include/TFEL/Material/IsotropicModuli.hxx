/*!
 * \file   include/TFEL/Material/IsotropicModuli.hxx
 * \brief  This file defines various functions dealing with elastic
 * coefficients. \author Antoine MARTIN \date   15 May 2025 \copyright Copyright
 * (C) 2006-2025 CEA/DEN, EDF R&D. All rights reserved. This project is publicly
 * released under either the GNU GPL Licence with linking exception or the
 * CECILL-A licence. A copy of thoses licences are delivered with the sources of
 * TFEL. CEA or EDF may also distribute this project under specific licensing
 * conditions.
 */

#ifndef LIB_TFEL_MATERIAL_ISOTROPICMODULI_HXX
#define LIB_TFEL_MATERIAL_ISOTROPICMODULI_HXX

#include "TFEL/Config/TFELConfig.hxx"
#include "TFEL/Config/TFELTypes.hxx"
#include "TFEL/Math/types.hxx"
#include "TFEL/Material/ModellingHypothesis.hxx"
#include "TFEL/Material/Lame.hxx"
#include "TFEL/Math/ST2toST2/ST2toST2Concept.hxx"
#include "TFEL/Math/st2tost2.hxx"

namespace tfel::material {

  /*!
   * \brief This class is an abstract class which represents isotropic moduli.
   * 3 formats are possible: (Young,Nu), (Lambda,Mu) and (K,Mu).
   */
<<<<<<< HEAD
  template <tfel::math::ScalarConcept StressType>
  requires(
      tfel::math::checkUnitCompatibility<tfel::math::unit::Stress,
                                         StressType>()) struct IsotropicModuli;

  /*!
   * \brief This class is relative to the format (K,Nu).
   * It can be converted to the other formats (Lambda,Mu) and (Young,Nu).
   */
  template <tfel::math::ScalarConcept StressType>
  requires(tfel::math::checkUnitCompatibility<tfel::math::unit::Stress,
                                              StressType>()) struct KGModuli;

  /*!
   * \brief This class is relative to the format (Lambda,Mu).
   * It can be converted to the other formats (Young,Nu) and (K,Mu).
   */
  template <tfel::math::ScalarConcept StressType>
  requires(
      tfel::math::checkUnitCompatibility<tfel::math::unit::Stress,
                                         StressType>()) struct LambdaMuModuli;

  /*!
   * \brief This class is relative to the format (Young,Nu).
   * It can be converted to the other formats (Lambda,Mu) and (K,Mu).
   */
  template <tfel::math::ScalarConcept StressType>
  requires(
      tfel::math::checkUnitCompatibility<tfel::math::unit::Stress,
                                         StressType>()) struct YoungNuModuli;

  template <tfel::math::ScalarConcept StressType>
  requires(
      tfel::math::checkUnitCompatibility<tfel::math::unit::Stress,
                                         StressType>()) struct IsotropicModuli {
    IsotropicModuli() {}
    virtual IsotropicModuli<StressType>& operator=(
        const IsotropicModuli<StressType>& IM) = default;
    virtual ~IsotropicModuli() = default;
    virtual YoungNuModuli<StressType> ToYoungNu() const = 0;
    virtual LambdaMuModuli<StressType> ToLambdaMu() const = 0;
    virtual KGModuli<StressType> ToKG() const = 0;
  };
=======

  template <tfel::math::ScalarConcept StressType>
  requires(
      tfel::math::checkUnitCompatibility<tfel::math::unit::Stress,
                                         StressType>()) struct IsotropicModuli {
    IsotropicModuli() {}
    virtual ~IsotropicModuli() = default;
    virtual std::pair<StressType, types::real<StressType>> ToYoungNu()
        const& = 0;
    virtual std::pair<StressType, StressType> ToLambdaMu() const& = 0;
    virtual std::pair<StressType, StressType> ToKG() const& = 0;
  };

  /*!
   * \brief This class is relative to the format (Young,Nu).
   * It can be converted to the other formats (Lambda,Mu) and (K,Mu).
   */
>>>>>>> d919ad3b

  template <tfel::math::ScalarConcept StressType>
  requires(
      tfel::math::checkUnitCompatibility<tfel::math::unit::Stress,
                                         StressType>()) struct YoungNuModuli
      : public IsotropicModuli<StressType> {
    StressType young;
    types::real<StressType> nu;
    YoungNuModuli(const StressType& Young, const types::real<StressType>& Nu)
        : IsotropicModuli<StressType>(), young(Young), nu(Nu) {}

    YoungNuModuli<StressType> ToYoungNu() const override {
      const auto Young = this->young;
      const auto Nu = this->nu;
      return YoungNuModuli<StressType>(Young,Nu);
    }

    LambdaMuModuli<StressType> ToLambdaMu() const override {
      const auto lambda = computeLambda<StressType>(this->young, this->nu);
      const auto mu = computeMu<StressType>(this->young, this->nu);
      return LambdaMuModuli<StressType>(lambda, mu);
    }

    KGModuli<StressType> ToKG() const override {
      const auto Young = this->young;
      const auto Nu = this->nu;
      const auto Kappa = Young / (3*(1-2*Nu));
      const auto Mu = Young / (2*(1 + Nu));
      return KGModuli<StressType>(Kappa, Mu);
    }

<<<<<<< HEAD
  };  // end of YoungNuoduli
=======
  /*!
   * \brief This class is relative to the format (K,Nu).
   * It can be converted to the other formats (Lambda,Mu) and (Young,Nu).
   */
>>>>>>> d919ad3b

  template <tfel::math::ScalarConcept StressType>
  requires(tfel::math::checkUnitCompatibility<tfel::math::unit::Stress,
                                              StressType>()) struct KGModuli
      : public IsotropicModuli<StressType> {
    StressType kappa;
    StressType mu;
    KGModuli(const StressType& Kappa, const StressType& Mu)
        : IsotropicModuli<StressType>(), kappa(Kappa), mu(Mu) {}

    YoungNuModuli<StressType> ToYoungNu() const override {
      const auto Kappa = this->kappa;
      const auto Mu = this->mu;
      const auto Nu = (3 * Kappa - 2 * Mu) / (2 * Mu + 6 * Kappa);
      const auto Young = 2 * Mu * (1 + Nu);
      return YoungNuModuli<StressType>(Young, Nu);
    }

    LambdaMuModuli<StressType> ToLambdaMu() const override {
      const auto Kappa = this->kappa;
      const auto Mu = this->mu;
      const auto Lambda = Kappa - 2 * Mu / 3;
      return LambdaMuModuli<StressType>(Lambda, Mu);
    }

    KGModuli<StressType> ToKG() const override { 
      const auto K = this->kappa;
      const auto G = this->mu;
      return KGModuli<StressType>(K,G);
    }
  };  // end of KGModuli

<<<<<<< HEAD
=======
  /*!
   * \brief This class is relative to the format (Lambda,Mu).
   * It can be converted to the other formats (Young,Nu) and (K,Mu).
   */

>>>>>>> d919ad3b
  template <tfel::math::ScalarConcept StressType>
  requires(
      tfel::math::checkUnitCompatibility<tfel::math::unit::Stress,
                                         StressType>()) struct LambdaMuModuli
      : public IsotropicModuli<StressType> {
    StressType lambda;
    StressType mu;
    LambdaMuModuli(const StressType& Lambda, const StressType& Mu)
        : IsotropicModuli<StressType>(), lambda(Lambda), mu(Mu) {}

    YoungNuModuli<StressType> ToYoungNu() const override {
      const auto Lambda = this->lambda;
      const auto Mu = this->mu;
      const auto Nu = Lambda / (2 * Mu + 2 * Lambda);
      const auto Young = 2 * Mu * (1 + Nu);
      return YoungNuModuli<StressType>(Young, Nu);
    }
    
    LambdaMuModuli<StressType> ToLambdaMu() const override {
      const auto Lambda = this->lambda;
      const auto G = this->mu;
      return LambdaMuModuli<StressType>(Lambda,G);
     }

    KGModuli<StressType> ToKG() const override {
      const auto Lambda = this->lambda;
      const auto Mu = this->mu;
      const auto Kappa = Lambda + 2 * Mu / 3;
      return KGModuli<StressType>(Kappa, Mu);
    }
  };  // end of LambdaMuModuli

<<<<<<< HEAD
  /*!
   * \brief This function takes a IsotropicModuli and
   * returns the corresponding st2tost2
   * \tparam StressType: type of the moduli
   * \param IM : `IsotropicModuli`  \return a `st2tost2`
   */
  template <tfel::math::ScalarConcept StressType>
  requires(tfel::math::checkUnitCompatibility<tfel::math::unit::Stress,
                                              StressType>()) TFEL_HOST_DEVICE
      constexpr tfel::math::
          st2tost2<3u, StressType> computeIsotropicStiffnessTensor(
              const IsotropicModuli<StressType>&);

=======
>>>>>>> d919ad3b
  /*!
   * This function makes the projection of a `st2tost2`
   * on the subset of isotropic fourth-order tensors.
   * It uses the quadruple contraction of \f$C_i\f$ with \f$J\f$
   * and \f$K\f$. It returns the moduli \f$k\f$ and \f$mu\f$.
   * The implementation goes for dimension 3 only.
   * \tparam T: type of the `st2tost2`
   * \param A : `st2tost2`
   * \return a std::pair<T,T> (kappa,mu)
   */
  template <tfel::math::ScalarConcept T>
  TFEL_HOST_DEVICE constexpr std::pair<T, T> computeKappaMu(
<<<<<<< HEAD
      const tfel::math::st2tost2<3u, T>&);

  /*!
   * This function returns the isotropized moduli of a st2tost2
   * It uses computeKappaMu
   * The implementation goes for dimension 3 only.
   * \tparam T: type of the `st2tost2`
   * \param A : `st2tost2`
   * \return a KGModuli
   */
  template <tfel::math::ScalarConcept StressType>
  TFEL_HOST_DEVICE constexpr KGModuli<StressType> computeKGModuli(
      const tfel::math::st2tost2<3u, StressType>&);
=======
      const tfel::math::st2tost2<3u, T>& A) {
    const auto siz = tfel::math::StensorDimeToSize<3u>::value;
    constexpr auto J = tfel::math::st2tost2<3u, tfel::math::base_type<T>>::J();
    constexpr auto K = tfel::math::st2tost2<3u, tfel::math::base_type<T>>::K();
    const T kappai = tfel::math::quaddot(A, J) / 3;
    const T mui = tfel::math::quaddot(A, K) / (siz - 1) / 2;
    return {kappai, mui};
  }  // end of computeKappaMu
>>>>>>> d919ad3b

  /*!
   * \brief This function computes the relative difference between a `st2tost2`
   * C1, relatively to a `st2tost2` C2. \tparam N: dimension \tparam T: type of
   * the tensors \param C1,C2 st2tost2 objects \return a real
   */
  template <unsigned short int N, tfel::math::ScalarConcept T>
  TFEL_HOST_DEVICE constexpr tfel::math::base_type<T> relative_error(
<<<<<<< HEAD
      const tfel::math::st2tost2<N, T>&, const tfel::math::st2tost2<N, T>&);
=======
      const tfel::math::st2tost2<N, T>& C1,
      const tfel::math::st2tost2<N, T>& C2) {
    const auto val = tfel::math::norm(C1 - C2) / tfel::math::norm(C2);
    return val;
  }  // end of relative_error
>>>>>>> d919ad3b

  /*!
   * \brief This function permits to know if a `st2tost2` is Isotropic
   * It first makes the projection on the subset of isotropic fourth-order
   * tensors using computeKappaMu and then compare the projected tensor with the
   * original \f$A_i\f$. The precision can be given by the user.
   * The implementation goes for dimension 3 only.
   * \tparam T: type of the `st2tost2`
   * \param Ai : `st2tost2` \return a boolean
   */
  template <tfel::math::ScalarConcept T>
  TFEL_HOST_DEVICE constexpr bool isIsotropic(
<<<<<<< HEAD
      const tfel::math::st2tost2<3u, T>&, const tfel::math::base_type<T>);
=======
      const tfel::math::st2tost2<3u, T>& Ai,
      const tfel::math::base_type<T> eps =
          std::numeric_limits<tfel::math::base_type<T>>::epsilon()) {
    const auto pair = computeKappaMu<T>(Ai);
    const auto kappai = std::get<0>(pair);
    const auto mui = std::get<1>(pair);
    constexpr auto J = tfel::math::st2tost2<3u, tfel::math::base_type<T>>::J();
    constexpr auto K = tfel::math::st2tost2<3u, tfel::math::base_type<T>>::K();
    const auto A_comp = 3 * kappai * J + 2 * mui * K;
    const auto val = relative_error<3u, T>(Ai, A_comp);
    return val < eps;
  }  // end of isIsotropic
>>>>>>> d919ad3b

}  // end of namespace tfel::material

#include "TFEL/Material/IsotropicModuli.ixx"

#endif /* LIB_TFEL_ISOTROPICMODULI_HXX */<|MERGE_RESOLUTION|>--- conflicted
+++ resolved
@@ -26,7 +26,6 @@
    * \brief This class is an abstract class which represents isotropic moduli.
    * 3 formats are possible: (Young,Nu), (Lambda,Mu) and (K,Mu).
    */
-<<<<<<< HEAD
   template <tfel::math::ScalarConcept StressType>
   requires(
       tfel::math::checkUnitCompatibility<tfel::math::unit::Stress,
@@ -70,25 +69,6 @@
     virtual LambdaMuModuli<StressType> ToLambdaMu() const = 0;
     virtual KGModuli<StressType> ToKG() const = 0;
   };
-=======
-
-  template <tfel::math::ScalarConcept StressType>
-  requires(
-      tfel::math::checkUnitCompatibility<tfel::math::unit::Stress,
-                                         StressType>()) struct IsotropicModuli {
-    IsotropicModuli() {}
-    virtual ~IsotropicModuli() = default;
-    virtual std::pair<StressType, types::real<StressType>> ToYoungNu()
-        const& = 0;
-    virtual std::pair<StressType, StressType> ToLambdaMu() const& = 0;
-    virtual std::pair<StressType, StressType> ToKG() const& = 0;
-  };
-
-  /*!
-   * \brief This class is relative to the format (Young,Nu).
-   * It can be converted to the other formats (Lambda,Mu) and (K,Mu).
-   */
->>>>>>> d919ad3b
 
   template <tfel::math::ScalarConcept StressType>
   requires(
@@ -120,14 +100,7 @@
       return KGModuli<StressType>(Kappa, Mu);
     }
 
-<<<<<<< HEAD
   };  // end of YoungNuoduli
-=======
-  /*!
-   * \brief This class is relative to the format (K,Nu).
-   * It can be converted to the other formats (Lambda,Mu) and (Young,Nu).
-   */
->>>>>>> d919ad3b
 
   template <tfel::math::ScalarConcept StressType>
   requires(tfel::math::checkUnitCompatibility<tfel::math::unit::Stress,
@@ -160,14 +133,7 @@
     }
   };  // end of KGModuli
 
-<<<<<<< HEAD
-=======
-  /*!
-   * \brief This class is relative to the format (Lambda,Mu).
-   * It can be converted to the other formats (Young,Nu) and (K,Mu).
-   */
-
->>>>>>> d919ad3b
+
   template <tfel::math::ScalarConcept StressType>
   requires(
       tfel::math::checkUnitCompatibility<tfel::math::unit::Stress,
@@ -200,7 +166,7 @@
     }
   };  // end of LambdaMuModuli
 
-<<<<<<< HEAD
+
   /*!
    * \brief This function takes a IsotropicModuli and
    * returns the corresponding st2tost2
@@ -214,8 +180,6 @@
           st2tost2<3u, StressType> computeIsotropicStiffnessTensor(
               const IsotropicModuli<StressType>&);
 
-=======
->>>>>>> d919ad3b
   /*!
    * This function makes the projection of a `st2tost2`
    * on the subset of isotropic fourth-order tensors.
@@ -228,7 +192,6 @@
    */
   template <tfel::math::ScalarConcept T>
   TFEL_HOST_DEVICE constexpr std::pair<T, T> computeKappaMu(
-<<<<<<< HEAD
       const tfel::math::st2tost2<3u, T>&);
 
   /*!
@@ -242,16 +205,6 @@
   template <tfel::math::ScalarConcept StressType>
   TFEL_HOST_DEVICE constexpr KGModuli<StressType> computeKGModuli(
       const tfel::math::st2tost2<3u, StressType>&);
-=======
-      const tfel::math::st2tost2<3u, T>& A) {
-    const auto siz = tfel::math::StensorDimeToSize<3u>::value;
-    constexpr auto J = tfel::math::st2tost2<3u, tfel::math::base_type<T>>::J();
-    constexpr auto K = tfel::math::st2tost2<3u, tfel::math::base_type<T>>::K();
-    const T kappai = tfel::math::quaddot(A, J) / 3;
-    const T mui = tfel::math::quaddot(A, K) / (siz - 1) / 2;
-    return {kappai, mui};
-  }  // end of computeKappaMu
->>>>>>> d919ad3b
 
   /*!
    * \brief This function computes the relative difference between a `st2tost2`
@@ -260,15 +213,7 @@
    */
   template <unsigned short int N, tfel::math::ScalarConcept T>
   TFEL_HOST_DEVICE constexpr tfel::math::base_type<T> relative_error(
-<<<<<<< HEAD
       const tfel::math::st2tost2<N, T>&, const tfel::math::st2tost2<N, T>&);
-=======
-      const tfel::math::st2tost2<N, T>& C1,
-      const tfel::math::st2tost2<N, T>& C2) {
-    const auto val = tfel::math::norm(C1 - C2) / tfel::math::norm(C2);
-    return val;
-  }  // end of relative_error
->>>>>>> d919ad3b
 
   /*!
    * \brief This function permits to know if a `st2tost2` is Isotropic
@@ -281,22 +226,7 @@
    */
   template <tfel::math::ScalarConcept T>
   TFEL_HOST_DEVICE constexpr bool isIsotropic(
-<<<<<<< HEAD
       const tfel::math::st2tost2<3u, T>&, const tfel::math::base_type<T>);
-=======
-      const tfel::math::st2tost2<3u, T>& Ai,
-      const tfel::math::base_type<T> eps =
-          std::numeric_limits<tfel::math::base_type<T>>::epsilon()) {
-    const auto pair = computeKappaMu<T>(Ai);
-    const auto kappai = std::get<0>(pair);
-    const auto mui = std::get<1>(pair);
-    constexpr auto J = tfel::math::st2tost2<3u, tfel::math::base_type<T>>::J();
-    constexpr auto K = tfel::math::st2tost2<3u, tfel::math::base_type<T>>::K();
-    const auto A_comp = 3 * kappai * J + 2 * mui * K;
-    const auto val = relative_error<3u, T>(Ai, A_comp);
-    return val < eps;
-  }  // end of isIsotropic
->>>>>>> d919ad3b
 
 }  // end of namespace tfel::material
 
