--- conflicted
+++ resolved
@@ -226,7 +226,6 @@
           Chom(i, j) = Ch(i, j);
         }
       iter++;
-<<<<<<< HEAD
       if (iter>=max_iter){
         for (unsigned int i = 0; i < np ; i++) {
         	auto Ai = localisators_try[i];
@@ -243,21 +242,6 @@
         auto fi = (*phasei).fraction;
         auto Ai = localisators[i+1];
       	tau_eff += fi*transpose(Ai) * taui;
-=======
-      if (iter >= max_iter) {
-        for (unsigned int i = 0; i < np - 1; i++) {
-          auto Ai = localisators_try[i];
-          localisators.push_back(Ai);
-        }
-      }
-    }
-    for (unsigned int i = 0; i < np - 1; i++) {
-      auto taui = polarisations[i];
-      auto phasei = micro.get_inclusionPhase(i);
-      auto fi = (*phasei).fraction;
-      auto Ai = localisators[i];
-      tau_eff += fi * transpose(Ai) * taui;
->>>>>>> f19bfd16
     }
     h_s.homogenized_stiffness = Chom;
     h_s.effective_polarisation = tau_eff;
