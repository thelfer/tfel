--- conflicted
+++ resolved
@@ -17,26 +17,7 @@
 
 namespace tfel::material::homogenization::elasticity{
 
-<<<<<<< HEAD
-      template <unsigned short N,
-                typename real,
-                typename StressType,
-                typename LengthType>
-      struct EllipsoidMeanLocalisator {
-        static constexpr auto eps = std::numeric_limits<real>::epsilon();
-
-=======
-  namespace homogenization {
-    namespace elasticity {
-
-      template <unsigned short N,
-                typename real,
-                typename StressType,
-                typename LengthType>
-      struct EllipsoidMeanLocalisator {
-        static constexpr auto eps = std::numeric_limits<real>::epsilon();
-
->>>>>>> 58de57eb
+
         TFEL_HOST_DEVICE static const std::pair<real, real> Isotropic(
             const StressType& young,
             const real& nu,
@@ -196,7 +177,7 @@
           }
           return A;
         }  // end of TransverseIsotropic
-<<<<<<< HEAD
+
 
         TFEL_HOST_DEVICE static const tfel::math::st2tost2<3u, real> Oriented(
             const StressType& young,
@@ -295,105 +276,6 @@
         const auto Pr = C * A;
         return C_0 + f * Pr;
       }  // end of DiluteScheme
-=======
-
-        TFEL_HOST_DEVICE static const tfel::math::st2tost2<3u, real> Oriented(
-            const StressType& young,
-            const real& nu,
-            const StressType& young_i,
-            const real& nu_i,
-            const tfel::math::tvector<3u, real>& n_a,
-            const LengthType& a,
-            const tfel::math::tvector<3u, real>& n_b,
-            const LengthType& b,
-            const LengthType& c) {
-          if ((nu > 0.5) || (nu < -1)) {
-            tfel::reportContractViolation("nu>0.5 or nu<-1");
-          }
-          if (not(young > StressType{0})) {
-            tfel::reportContractViolation("E<=0");
-          }
-          if (not((a > LengthType{0}) and (b > LengthType{0}) and
-                  (c > LengthType{0}))) {
-            tfel::reportContractViolation("a<=0 or b<=0 or c<=0");
-          }
-          if (not(tfel::math::ieee754::fpclassify(
-                      tfel::math::VectorVectorDotProduct::exe<
-                          real, tfel::math::tvector<3u, real>,
-                          tfel::math::tvector<3u, real>>(n_a, n_b)) ==
-                  FP_ZERO)) {
-            tfel::reportContractViolation("n_a and n_b not normals");
-          }
-          if (tfel::math::ieee754::fpclassify(norm(n_a)) == FP_ZERO) {
-            tfel::reportContractViolation("n_a is null");
-          }
-          if (tfel::math::ieee754::fpclassify(norm(n_b)) == FP_ZERO) {
-            tfel::reportContractViolation("n_b is null");
-          }
-          using namespace tfel::math;
-          st2tost2<3u, real> A;
-          if ((a == b) and (b == c)) {
-            A = computeSphereLocalisationTensor<real, StressType>(
-                young, nu, young_i, nu_i);
-          } else if (a == b) {
-            const tvector<3u, real> n_1 = tfel::math::cross_product(n_a, n_b);
-            A = computeAxisymmetricalEllipsoidLocalisationTensor<real,
-                                                                 StressType>(
-                young, nu, young_i, nu_i, n_1, c / a);
-          } else if (a == c) {
-            A = computeAxisymmetricalEllipsoidLocalisationTensor<real,
-                                                                 StressType>(
-                young, nu, young_i, nu_i, n_b, b / a);
-          } else if (b == c) {
-            A = computeAxisymmetricalEllipsoidLocalisationTensor<real,
-                                                                 StressType>(
-                young, nu, young_i, nu_i, n_a, a / b);
-          } else {
-            A = computeEllipsoidLocalisationTensor<real, StressType,
-                                                   LengthType>(
-                young, nu, young_i, nu_i, n_a, a, n_b, b, c);
-          }
-          return A;
-        }  // end of Oriented
-
-      };  // end of struct EllipsoidMeanLocalisator ;
-
-      template <typename real, typename StressType>
-      TFEL_HOST_DEVICE const tfel::math::st2tost2<3u, StressType>
-      computeDiluteScheme(const StressType& young,
-                          const real& nu,
-                          const real& f,
-                          const StressType& young_i,
-                          const real& nu_i,
-                          const tfel::math::st2tost2<3u, real>& A) {
-        if ((nu > 0.5) || (nu < -1)) {
-          tfel::reportContractViolation("nu>0.5 or nu<-1");
-        }
-        if (not(young > StressType{0})) {
-          tfel::reportContractViolation("E<=0");
-        }
-        if ((f < 0) || (f > 1)) {
-          tfel::reportContractViolation("f<0 or f>1");
-        }
-        if ((nu_i > 0.5) || (nu_i < -1)) {
-          tfel::reportContractViolation("nu_i>0.5 or nu_i<-1");
-        }
-        if (not(young_i > StressType{0})) {
-          tfel::reportContractViolation("E_i<=0");
-        }
-        using namespace tfel::math;
-        st2tost2<3u, StressType> C_0;
-        static constexpr auto value =
-            StiffnessTensorAlterationCharacteristic::UNALTERED;
-        computeIsotropicStiffnessTensorII<3u, value, StressType, real>(
-            C_0, young, nu);
-        st2tost2<3u, StressType> C_i;
-        computeIsotropicStiffnessTensorII<3u, value, StressType, real>(
-            C_i, young_i, nu_i);
-        const auto C = C_i - C_0;
-        const auto Pr = C * A;
-        return C_0 + f * Pr;
-      }  // end of DiluteScheme
 
       template <typename real, typename StressType>
       TFEL_HOST_DEVICE const tfel::math::st2tost2<3u, StressType>
@@ -657,273 +539,7 @@
                                                          nu_i, A);
       };
 
-    }  // end of namespace elasticity
-  }    // end of namespace homogenization
->>>>>>> 58de57eb
-
-      template <typename real, typename StressType>
-      TFEL_HOST_DEVICE const tfel::math::st2tost2<3u, StressType>
-      computeMoriTanakaScheme(const StressType& young,
-                              const real& nu,
-                              const real& f,
-                              const StressType& young_i,
-                              const real& nu_i,
-                              const tfel::math::st2tost2<3u, real>& A) {
-        if ((nu > 0.5) || (nu < -1)) {
-          tfel::reportContractViolation("nu>0.5 or nu<-1");
-        }
-        if (not(young > StressType{0})) {
-          tfel::reportContractViolation("E<=0");
-        }
-        if ((f < 0) || (f > 1)) {
-          tfel::reportContractViolation("f<0 or f>1");
-        }
-        if ((nu_i > 0.5) || (nu_i < -1)) {
-          tfel::reportContractViolation("nu_i>0.5 or nu_i<-1");
-        }
-        if (not(young_i > StressType{0})) {
-          tfel::reportContractViolation("E_i<=0");
-        }
-        using namespace tfel::math;
-        st2tost2<3u, StressType> C_0;
-        static constexpr auto value =
-            StiffnessTensorAlterationCharacteristic::UNALTERED;
-        computeIsotropicStiffnessTensorII<3u, value, StressType, real>(
-            C_0, young, nu);
-        st2tost2<3u, StressType> C_i;
-        computeIsotropicStiffnessTensorII<3u, value, StressType, real>(
-            C_i, young_i, nu_i);
-        const auto C = C_i - C_0;
-        const auto Pr = C * A;
-        const auto inv = invert(f * A + (1 - f) * st2tost2<3u, real>::Id());
-        const auto PPr = Pr * inv;
-        return C_0 + f * PPr;
-      }  // end of MoriTanakaScheme
-
-      template <typename real, typename StressType>
-      TFEL_HOST_DEVICE const std::pair<StressType, real>
-      computeSphereDiluteScheme(const StressType& young,
-                                const real& nu,
-                                const real& f,
-                                const StressType& young_i,
-                                const real& nu_i) {
-        if ((nu > 0.5) || (nu < -1)) {
-          tfel::reportContractViolation("nu>0.5 or nu<-1");
-        }
-        if (not(young > StressType{0})) {
-          tfel::reportContractViolation("E<=0");
-        }
-        if ((f < 0) || (f > 1)) {
-          tfel::reportContractViolation("f<0 or f>1");
-        }
-
-        const auto k0 = young / 3 / (1 - 2 * nu);
-        const auto mu0 = young / 2 / (1 + nu);
-        const auto k_i = young_i / 3 / (1 - 2 * nu_i);
-        const auto mu_i = young_i / 2 / (1 + nu_i);
-        const auto alpha0 = 3 * k0 / (3 * k0 + 4 * mu0);
-        const auto beta0 = 6 * (k0 + 2 * mu0) / 5 / (3 * k0 + 4 * mu0);
-        const auto muhom =
-            mu0 + f * (mu_i - mu0) / (1 + beta0 * (mu_i - mu0) / mu0);
-        const auto khom = k0 + f * (k_i - k0) / (1 + alpha0 * (k_i - k0) / k0);
-        const auto nuhom = (3 * khom - 2 * muhom) / (2 * muhom + 6 * khom);
-        const auto Ehom = 2 * muhom * (1 + nuhom);
-        return {Ehom, nuhom};
-      };
-
-      template <typename real, typename StressType>
-      TFEL_HOST_DEVICE const std::pair<StressType, real>
-      computeSphereMoriTanakaScheme(const StressType& young,
-                                    const real& nu,
-                                    const real& f,
-                                    const StressType& young_i,
-                                    const real& nu_i) {
-        if ((nu > 0.5) || (nu < -1)) {
-          tfel::reportContractViolation("nu>0.5 or nu<-1");
-        }
-        if (not(young > StressType{0})) {
-          tfel::reportContractViolation("E<=0");
-        }
-        if ((f < 0) || (f > 1)) {
-          tfel::reportContractViolation("f<0 or f>1");
-        }
-        const auto k0 = young / 3 / (1 - 2 * nu);
-        const auto mu0 = young / 2 / (1 + nu);
-        const auto k_i = young_i / 3 / (1 - 2 * nu_i);
-        const auto mu_i = young_i / 2 / (1 + nu_i);
-        const auto muhom =
-            mu0 +
-            f * (mu_i - mu0) /
-                (1 + (1 - f) * (mu_i - mu0) /
-                         (mu0 + mu0 * (9 * k0 + 8 * mu0) / 6 / (k0 + 2 * mu0)));
-        const auto khom =
-            k0 +
-            f * (k_i - k0) / (1 + (1 - f) * (k_i - k0) / (k0 + 4 * mu0 / 3));
-        const auto nuhom = (3 * khom - 2 * muhom) / (2 * muhom + 6 * khom);
-        const auto Ehom = 2 * muhom * (1 + nuhom);
-        return {Ehom, nuhom};
-      };
-
-      template <typename real, typename StressType, typename LengthType>
-      const std::pair<StressType, real> computeIsotropicDiluteScheme(
-          const StressType& young,
-          const real& nu,
-          const real& f,
-          const StressType& young_i,
-          const real& nu_i,
-          const LengthType& a,
-          const LengthType& b,
-          const LengthType& c) {
-        if ((f < 0) || (f > 1)) {
-          tfel::reportContractViolation("f<0 or f>1");
-        }
-
-        const auto pair =
-            EllipsoidMeanLocalisator<3u, real, StressType,
-                                     LengthType>::Isotropic(young, nu, young_i,
-                                                            nu_i, a, b, c);
-        const auto ka = std::get<0>(pair);
-        const auto mu = std::get<1>(pair);
-        const auto k0 = young / 3 / (1 - 2 * nu);
-        const auto mu0 = young / 2 / (1 + nu);
-        const auto k_i = young_i / 3 / (1 - 2 * nu_i);
-        const auto mu_i = young_i / 2 / (1 + nu_i);
-        const auto muhom = mu0 + 2 * f * (mu_i - mu0) * mu;
-        const auto khom = k0 + 3 * f * (k_i - k0) * ka;
-        const auto nuhom = (3 * khom - 2 * muhom) / (2 * muhom + 6 * khom);
-        const auto Ehom = 2 * muhom * (1 + nuhom);
-        return {Ehom, nuhom};
-      };
-
-      template <typename real, typename StressType, typename LengthType>
-      const tfel::math::st2tost2<3u, StressType>
-      computeTransverseIsotropicDiluteScheme(
-          const StressType& young,
-          const real& nu,
-          const real& f,
-          const StressType& young_i,
-          const real& nu_i,
-          const tfel::math::tvector<3u, real>& n_a,
-          const LengthType& a,
-          const LengthType& b,
-          const LengthType& c) {
-        if ((f < 0) || (f > 1)) {
-          tfel::reportContractViolation("f<0 or f>1");
-        }
-        const auto A =
-            EllipsoidMeanLocalisator<3u, real, StressType,
-                                     LengthType>::TransverseIsotropic(young, nu,
-                                                                      young_i,
-                                                                      nu_i, n_a,
-                                                                      a, b, c);
-        return computeDiluteScheme<real, StressType>(young, nu, f, young_i,
-                                                     nu_i, A);
-      };
-
-      template <typename real, typename StressType, typename LengthType>
-      const tfel::math::st2tost2<3u, StressType> computeOrientedDiluteScheme(
-          const StressType& young,
-          const real& nu,
-          const real& f,
-          const StressType& young_i,
-          const real& nu_i,
-          const tfel::math::tvector<3u, real>& n_a,
-          const LengthType& a,
-          const tfel::math::tvector<3u, real>& n_b,
-          const LengthType& b,
-          const LengthType& c) {
-        if ((f < 0) || (f > 1)) {
-          tfel::reportContractViolation("f<0 or f>1");
-        }
-        const auto A =
-            EllipsoidMeanLocalisator<3u, real, StressType,
-                                     LengthType>::Oriented(young, nu, young_i,
-                                                           nu_i, n_a, a, n_b, b,
-                                                           c);
-        return computeDiluteScheme<real, StressType>(young, nu, f, young_i,
-                                                     nu_i, A);
-      };
-
-      template <typename real, typename StressType, typename LengthType>
-      const std::pair<StressType, real> computeIsotropicMoriTanakaScheme(
-          const StressType& young,
-          const real& nu,
-          const real& f,
-          const StressType& young_i,
-          const real& nu_i,
-          const LengthType& a,
-          const LengthType& b,
-          const LengthType& c) {
-        if ((f < 0) || (f > 1)) {
-          tfel::reportContractViolation("f<0 or f>1");
-        }
-        const auto pair =
-            EllipsoidMeanLocalisator<3u, real, StressType,
-                                     LengthType>::Isotropic(young, nu, young_i,
-                                                            nu_i, a, b, c);
-        const auto ka = std::get<0>(pair);
-        const auto mu = std::get<1>(pair);
-        const auto k0 = young / 3 / (1 - 2 * nu);
-        const auto mu0 = young / 2 / (1 + nu);
-        const auto k_i = young_i / 3 / (1 - 2 * nu_i);
-        const auto mu_i = young_i / 2 / (1 + nu_i);
-        const auto muhom = mu0 + f * (mu_i - mu0) * mu / (f * mu + (1 - f) / 2);
-        const auto khom = k0 + f * (k_i - k0) * ka / (ka * f + (1 - f) / 3);
-        const auto nuhom = (3 * khom - 2 * muhom) / (2 * muhom + 6 * khom);
-        const auto Ehom = 2 * muhom * (1 + nuhom);
-        return {Ehom, nuhom};
-      };
-
-      template <typename real, typename StressType, typename LengthType>
-      const tfel::math::st2tost2<3u, StressType>
-      computeTransverseIsotropicMoriTanakaScheme(
-          const StressType& young,
-          const real& nu,
-          const real& f,
-          const StressType& young_i,
-          const real& nu_i,
-          const tfel::math::tvector<3u, real>& n_a,
-          const LengthType& a,
-          const LengthType& b,
-          const LengthType& c) {
-        if ((f < 0) || (f > 1)) {
-          tfel::reportContractViolation("f<0 or f>1");
-        }
-        const auto A =
-            EllipsoidMeanLocalisator<3u, real, StressType,
-                                     LengthType>::TransverseIsotropic(young, nu,
-                                                                      young_i,
-                                                                      nu_i, n_a,
-                                                                      a, b, c);
-        return computeMoriTanakaScheme<real, StressType>(young, nu, f, young_i,
-                                                         nu_i, A);
-      };
-
-      template <typename real, typename StressType, typename LengthType>
-      const tfel::math::st2tost2<3u, StressType>
-      computeOrientedMoriTanakaScheme(const StressType& young,
-                                      const real& nu,
-                                      const real& f,
-                                      const StressType& young_i,
-                                      const real& nu_i,
-                                      const tfel::math::tvector<3u, real>& n_a,
-                                      const LengthType& a,
-                                      const tfel::math::tvector<3u, real>& n_b,
-                                      const LengthType& b,
-                                      const LengthType& c) {
-        if ((f < 0) || (f > 1)) {
-          tfel::reportContractViolation("f<0 or f>1");
-        }
-        const auto A =
-            EllipsoidMeanLocalisator<3u, real, StressType,
-                                     LengthType>::Oriented(young, nu, young_i,
-                                                           nu_i, n_a, a, n_b, b,
-                                                           c);
-        return computeMoriTanakaScheme<real, StressType>(young, nu, f, young_i,
-                                                         nu_i, A);
-      };
-
-
-}  // end of namespace tfel::material::homogenization::elasticity
+}// end of namespace tfel::material::homogenization::elasticity
+
 
 #endif /* LIB_TFEL_MATERIAL_ESHELBYBASEDHOMOGENIZATION_IXX */