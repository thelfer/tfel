--- conflicted
+++ resolved
@@ -36,15 +36,13 @@
       N, StressType>(f_i, C_i);
 }
 
-<<<<<<< HEAD
+
 template <tfel::math::ScalarConcept StressType,std::size_t N>
 requires(tfel::math::checkUnitCompatibility<tfel::math::unit::Stress,
                                             StressType>()) static std::
     pair<
-        std::pair<StressType, StressType>,
-        std::pair<
-            StressType,
-            StressType>> computeIsotropicHashinShtrikmanBounds(const std::
+        tfel::material::KGModuli<StressType>,
+        tfel::material::KGModuli<StressType>> computeIsotropicHashinShtrikmanBounds(const std::
                                                                    vector<
                                                                        tfel::types::
                                                                            real<
@@ -56,14 +54,11 @@
   return tfel::material::homogenization::elasticity::
       computeIsotropicHashinShtrikmanBounds<N, StressType>(f_i, K_i, G_i);
 }
-=======
 
->>>>>>> 8b2b82ef
 
 void declareLinearHomogenizationBounds(pybind11::module_&);
 
 void declareLinearHomogenizationBounds(pybind11::module_& m) {
-<<<<<<< HEAD
   m.def("computeVoigtStiffness3D", &computeVoigtStiffness<double,3>);
   m.def("computeReussStiffness3D", &computeReussStiffness<double,3>);
   m.def("computeIsotropicHashinShtrikmanBounds3D",
@@ -72,8 +67,4 @@
   m.def("computeReussStiffness2D", &computeReussStiffness<double,2>);
   m.def("computeIsotropicHashinShtrikmanBounds2D",
         &computeIsotropicHashinShtrikmanBounds<double,2>);
-=======
-  m.def("computeVoigtStiffness", &computeVoigtStiffness<double>);
-  m.def("computeReussStiffness", &computeReussStiffness<double>);
->>>>>>> 8b2b82ef
 }