add_subdirectory(material)

tfel_python_module(_tfel
  tfel.cxx
  Config.cxx
  PhysicalConstants.cxx)
target_link_libraries(py_tfel__tfel
  PRIVATE TFELConfig ${TFEL_PYTHON_MODULES_PRIVATE_LINK_LIBRARIES})

tfel_python_module(tests tests.cxx
  TestResult.cxx
  XMLTestOutput.cxx)
target_link_libraries(py_tfel_tests
  PRIVATE TFELTests ${TFEL_PYTHON_MODULES_PRIVATE_LINK_LIBRARIES})

tfel_python_module(utilities utilities.cxx
  Data.cxx
  TextData.cxx)
target_link_libraries(py_tfel_utilities
  PRIVATE TFELUtilities ${TFEL_PYTHON_MODULES_PRIVATE_LINK_LIBRARIES})

tfel_python_module(glossary
  pyglossary.cxx
  Glossary.cxx
  GlossaryEntry.cxx)
target_link_libraries(py_tfel_glossary
  PRIVATE TFELGlossary ${TFEL_PYTHON_MODULES_PRIVATE_LINK_LIBRARIES})

set(TFEL_PYTHON_MATH_MODULE_SOURCES
  math.cxx
  vector.cxx
  tvector.cxx
  stensor.cxx
  st2tost2.cxx
  Evaluator.cxx
  AccelerationAlgorithms.cxx)

tfel_python_module(math ${TFEL_PYTHON_MATH_MODULE_SOURCES})
target_compile_options(py_tfel_math PRIVATE "-DTFEL_NUMPY_SUPPORT")
target_link_libraries(py_tfel_math
   PRIVATE TFELMath TFELMathParser TFELException
   ${TFEL_PYTHON_MODULES_PRIVATE_LINK_LIBRARIES})

<<<<<<< HEAD
tfel_python_module(material
  material.cxx
  ModellingHypothesis.cxx
  OutOfBoundsPolicy.cxx
  CrystalStructure.cxx
  PiPlane.cxx
  Barlat.cxx
  Homogenization.cxx
  Hosford.cxx)
target_link_libraries(py_tfel_material
  PRIVATE TFELMaterial TFELMath TFELException
  ${TFEL_PYTHON_MODULES_PRIVATE_LINK_LIBRARIES})

=======
>>>>>>> a8dc3798
set(PY_TFEL_SYSTEM_SOURCES)
list(APPEND PY_TFEL_SYSTEM_SOURCES
     system.cxx
     LibraryInformation.cxx
     ExternalLibraryManager.cxx
     ExternalMaterialKnowledgeDescription.cxx
     ExternalMaterialPropertyDescription.cxx
     ExternalBehaviourDescription.cxx)

if(NOT WIN32)
  list(APPEND PY_TFEL_SYSTEM_SOURCES
       ProcessManagerCommand.cxx)
endif(NOT WIN32)

tfel_python_module(system ${PY_TFEL_SYSTEM_SOURCES})
target_link_libraries(py_tfel_system
  PRIVATE TFELSystem
  ${TFEL_PYTHON_MODULES_PRIVATE_LINK_LIBRARIES})

tfel_python_script(tfel __init__.py)<|MERGE_RESOLUTION|>--- conflicted
+++ resolved
@@ -41,22 +41,7 @@
    PRIVATE TFELMath TFELMathParser TFELException
    ${TFEL_PYTHON_MODULES_PRIVATE_LINK_LIBRARIES})
 
-<<<<<<< HEAD
-tfel_python_module(material
-  material.cxx
-  ModellingHypothesis.cxx
-  OutOfBoundsPolicy.cxx
-  CrystalStructure.cxx
-  PiPlane.cxx
-  Barlat.cxx
-  Homogenization.cxx
-  Hosford.cxx)
-target_link_libraries(py_tfel_material
-  PRIVATE TFELMaterial TFELMath TFELException
-  ${TFEL_PYTHON_MODULES_PRIVATE_LINK_LIBRARIES})
 
-=======
->>>>>>> a8dc3798
 set(PY_TFEL_SYSTEM_SOURCES)
 list(APPEND PY_TFEL_SYSTEM_SOURCES
      system.cxx
