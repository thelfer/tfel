--- conflicted
+++ resolved
@@ -39,25 +39,18 @@
 
 Ce nombre décrit le nombre d'atomes de \(\mbox{}^{10}B\) consommé par unité de volume au cours de l'irradiation.
 
-<<<<<<< HEAD
+# L'entrée BulkModulus
+
+Cette entrée décrit le module de compressibilité d'un matériau isotrope.
+
+* noms  : BulkModulus
+* unité : \(Pa\)
+* type : scalaire 
+
 # L'entrée BurnUp_AtPercent
 
 Cette entrée décrit le taux de combustion en atome pour cent.
 
-=======
-# L'entrée BulkModulus
-
-Cette entrée décrit le module de compressibilité d'un matériau isotrope.
-
-* noms  : BulkModulus
-* unité : \(Pa\)
-* type : scalaire 
-
-# L'entrée BurnUp_AtPercent
-
-Cette entrée décrit le taux de combustion en atome pour cent.
-
->>>>>>> fec2aa35
 * noms  : BurnUp (at.%)
 * unité : \(at./100\)
 * type : scalaire 
@@ -155,7 +148,6 @@
 * type : scalaire 
 
 # L'entrée FastNeutronFluence_1MeV
-<<<<<<< HEAD
 
 Cette entrée décrit la fluence rapide.
 
@@ -163,15 +155,6 @@
 * unité : \(n.m^{-2}\)
 * type : scalaire 
 
-=======
-
-Cette entrée décrit la fluence rapide.
-
-* noms  : FastNeutronFluence (>1 MeV)
-* unité : \(n.m^{-2}\)
-* type : scalaire 
-
->>>>>>> fec2aa35
 # L'entrée FastNeutronFlux_01MeV
 
 Cette entrée décrit le flux de neutron rapide.
