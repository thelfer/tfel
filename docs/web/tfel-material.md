--- conflicted
+++ resolved
@@ -737,19 +737,6 @@
  - `fraction` (`real` type)
  - `stiffness` (`st2tost2` type)
 
-<<<<<<< HEAD
-and a method `is_isotropic()` which returns true if the phase is isotropic.
-A `Phase` can be initialized as:
-
-~~~~{.cpp}
-Phase<3u,stress> Ph1(C0);
-Phase<3u,stress> Ph2(IM0);
-~~~~
-
-If `C0` is a `st2tost2`, hence `Ph1` is not isotropic, whereas if `IM0` is
-an `IsotropicModuli`, hence `Ph2` is isotropic (and `Ph2.is_isotropic();`
-will return `true`.
-=======
 and one method: `is_isotropic()` which returns a `bool` stating if the phase is
 considered isotropic or not. The value of this `bool` depends on the
 way the `Phase` was constructed. By doing
@@ -769,7 +756,6 @@
 ~~~~
 
 `b` will have the value `true`.
->>>>>>> 8b2b82ef
 
 #### The `InclusionDistribution class`
 
