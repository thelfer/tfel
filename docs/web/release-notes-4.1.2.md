--- conflicted
+++ resolved
@@ -19,15 +19,13 @@
 
 # Issues fixed
 
-<<<<<<< HEAD
+## Issue 548: [generic-interface] Fix initialisation of array of material properties when quantities are used
+
+For more details, see <https://github.com/thelfer/tfel/issues/548.
+
 ## Issue 541: [tfel-math] support for quantities in `computePushForwardDerivative` and `convertSecondPiolaKirchhoffStressDerivativeToFirstPiolaKirchoffStressDerivative`
 
 For more details, see <https://github.com/thelfer/tfel/issues/540.
-=======
-## Issue 548: [generic-interface] Fix initialisation of array of material properties when quantities are used
-
-For more details, see <https://github.com/thelfer/tfel/issues/548.
->>>>>>> 273f9339
 
 ## Issue 540: Allow behaviour to call models with more than one output
 
