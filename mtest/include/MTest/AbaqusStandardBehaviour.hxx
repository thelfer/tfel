--- conflicted
+++ resolved
@@ -72,11 +72,7 @@
      */
     std::pair<bool, real> computePredictionOperator(
         BehaviourWorkSpace&,
-<<<<<<< HEAD
-        const CurrentStateView&,
-=======
         const CurrentState&,
->>>>>>> 6f33f9c1
         const StiffnessMatrixType) const override;
     /*!
      * \brief integrate the mechanical behaviour over the time step
@@ -88,11 +84,7 @@
      * \param[in]     dt    : time increment
      * \param[in]     ktype : type of the stiffness matrix
      */
-<<<<<<< HEAD
-    std::pair<bool, real> integrate(CurrentStateView&,
-=======
     std::pair<bool, real> integrate(CurrentState&,
->>>>>>> 6f33f9c1
                                     BehaviourWorkSpace&,
                                     const real,
                                     const StiffnessMatrixType) const override;
@@ -119,11 +111,7 @@
      * step, if false compute a prediction of the stiffness matrix
      */
     virtual std::pair<bool, real> call_behaviour(tfel::math::matrix<real>&,
-<<<<<<< HEAD
-                                                 CurrentStateView&,
-=======
                                                  CurrentState&,
->>>>>>> 6f33f9c1
                                                  BehaviourWorkSpace&,
                                                  const real,
                                                  const StiffnessMatrixType,
