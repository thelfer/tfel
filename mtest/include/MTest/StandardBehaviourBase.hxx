/*!
 * \file  mtest/include/MTest/StandardBehaviourBase.hxx
 * \brief
 * \author Thomas Helfer
 * \brief 07 avril 2013
 * \copyright Copyright (C) 2006-2018 CEA/DEN, EDF R&D. All rights
 * reserved.
 * This project is publicly released under either the GNU GPL Licence
 * or the CECILL-A licence. A copy of thoses licences are delivered
 * with the sources of TFEL. CEA or EDF may also distribute this
 * project under specific licensing conditions.
 */

#ifndef LIB_MTEST_MTESTUMATBEHAVIOURBASE_HXX
#define LIB_MTEST_MTESTUMATBEHAVIOURBASE_HXX

#include "TFEL/Math/matrix.hxx"
#include "TFEL/System/ExternalFunctionsPrototypes.hxx"
#include "TFEL/System/ExternalBehaviourDescription.hxx"
#include "MTest/Behaviour.hxx"

namespace mtest {

  /*!
   * \brief a class gathering all the relevant information about an Umat
   * behaviour.
   */
  struct StandardBehaviourDescription : tfel::system::ExternalBehaviourData {
    /*!
     * \param[in] l: library name
     * \param[in] b: behaviour name
     * \param[in] h: modelling hypothesis
     */
    StandardBehaviourDescription(const std::string&,
                                 const std::string&,
                                 const std::string&);
    StandardBehaviourDescription();
    StandardBehaviourDescription(StandardBehaviourDescription&&);
    StandardBehaviourDescription(const StandardBehaviourDescription&);
    StandardBehaviourDescription& operator=(StandardBehaviourDescription&&);
    StandardBehaviourDescription& operator=(
        const StandardBehaviourDescription&);
  };

  //! \brief A class to handle standard mechanical behaviours
  struct StandardBehaviourBase : public Behaviour,
                                 public StandardBehaviourDescription {
    /*!
     * \param[in] h : modelling hypothesis
     * \param[in] l : library name
     * \param[in] b : behaviour name
     */
    StandardBehaviourBase(const Hypothesis,
                          const std::string&,
                          const std::string&);
    //! \param[in] umb: behaviour description
    StandardBehaviourBase(const StandardBehaviourDescription&);
<<<<<<< HEAD
    std::vector<std::string> getStensorComponentsSuffixes() const override;
    std::vector<std::string> getVectorComponentsSuffixes() const override;
    std::vector<std::string> getTensorComponentsSuffixes() const override;
=======
    std::string getBehaviourName() const override;
>>>>>>> 6f33f9c1
    Hypothesis getHypothesis() const override;
    BehaviourType getBehaviourType() const override;
    Kinematic getBehaviourKinematic() const override;
    unsigned short getSymmetryType() const override;
    unsigned short getGradientsSize() const override;
    std::vector<std::string> getGradientsNames() const override;
    std::vector<int> getGradientsTypes() const override;
    std::vector<std::string> getGradientsComponents() const override;
    unsigned short getGradientComponentPosition(
        const std::string&) const override;
    unsigned short getThermodynamicForcesSize() const override;
    std::vector<std::string> getThermodynamicForcesNames() const override;
    std::vector<int> getThermodynamicForcesTypes() const override;
    std::vector<std::string> getThermodynamicForcesComponents() const override;
    unsigned short getThermodynamicForceComponentPosition(
        const std::string&) const override;
    std::vector<std::pair<std::string, std::string>> getTangentOperatorBlocks() const override;
    size_t getTangentOperatorArraySize() const override;
    std::vector<std::pair<std::string, std::string>> getTangentOperatorBlocks()
        const override;
    std::vector<std::string> getMaterialPropertiesNames() const override;
    size_t getMaterialPropertiesSize() const override;
    std::vector<std::string> getInternalStateVariablesNames() const override;
    std::vector<int> getInternalStateVariablesTypes() const override;
    std::vector<std::string> expandInternalStateVariablesNames() const override;
    size_t getInternalStateVariablesSize() const override;
    std::vector<std::string> getInternalStateVariablesDescriptions()
        const override;
    unsigned short getInternalStateVariableType(
        const std::string&) const override;
    unsigned short getInternalStateVariablePosition(
        const std::string&) const override;
    std::vector<std::string> getExternalStateVariablesNames() const override;
    size_t getExternalStateVariablesSize() const override;
    std::vector<std::string> getParametersNames() const override;
    std::vector<std::string> getIntegerParametersNames() const override;
    std::vector<std::string> getUnsignedShortParametersNames() const override;
    double getRealParameterDefaultValue(const std::string&) const override;
    int getIntegerParameterDefaultValue(const std::string&) const override;
    unsigned short getUnsignedShortParameterDefaultValue(
        const std::string&) const override;
    void setOutOfBoundsPolicy(
        const tfel::material::OutOfBoundsPolicy) const override;
    bool hasBounds(const std::string&) const override;
    bool hasLowerBound(const std::string&) const override;
    bool hasUpperBound(const std::string&) const override;
    long double getLowerBound(const std::string&) const override;
    long double getUpperBound(const std::string&) const override;
    bool hasPhysicalBounds(const std::string&) const override;
    bool hasLowerPhysicalBound(const std::string&) const override;
    bool hasUpperPhysicalBound(const std::string&) const override;
    long double getLowerPhysicalBound(const std::string&) const override;
    long double getUpperPhysicalBound(const std::string&) const override;
    void setParameter(const std::string&, const real) const override;
    void setIntegerParameter(const std::string&, const int) const override;
    void setUnsignedIntegerParameter(const std::string&,
                                     const unsigned short) const override;
    std::vector<std::string> getOptionalMaterialProperties() const override;
    void setOptionalMaterialPropertiesDefaultValues(
        EvolutionManager&, const EvolutionManager&) const override;
    bool doPackagingStep(BehaviourWorkSpace&,
                         const CurrentStateView&) const override;
    //! destructor
    ~StandardBehaviourBase() override;

   protected:
    /*!
     * \brief initialize the first value of the tangent operator
     * \param[out] wk    : behaviour workspace
     * \param[in]  ktype : requested tangent operator type
     * \param[in]  b     : if false, a prediction operator is requested
     */
    void initializeTangentOperator(tfel::math::matrix<real>&,
                                   const StiffnessMatrixType,
                                   const bool) const;
  };  // end of struct Behaviour

}  // end of namespace mtest

#endif /* LIB_MTEST_MTESTUMATBEHAVIOURBASE_HXX */<|MERGE_RESOLUTION|>--- conflicted
+++ resolved
@@ -55,13 +55,10 @@
                           const std::string&);
     //! \param[in] umb: behaviour description
     StandardBehaviourBase(const StandardBehaviourDescription&);
-<<<<<<< HEAD
+    std::string getBehaviourName() const override;
     std::vector<std::string> getStensorComponentsSuffixes() const override;
     std::vector<std::string> getVectorComponentsSuffixes() const override;
     std::vector<std::string> getTensorComponentsSuffixes() const override;
-=======
-    std::string getBehaviourName() const override;
->>>>>>> 6f33f9c1
     Hypothesis getHypothesis() const override;
     BehaviourType getBehaviourType() const override;
     Kinematic getBehaviourKinematic() const override;
@@ -80,8 +77,6 @@
         const std::string&) const override;
     std::vector<std::pair<std::string, std::string>> getTangentOperatorBlocks() const override;
     size_t getTangentOperatorArraySize() const override;
-    std::vector<std::pair<std::string, std::string>> getTangentOperatorBlocks()
-        const override;
     std::vector<std::string> getMaterialPropertiesNames() const override;
     size_t getMaterialPropertiesSize() const override;
     std::vector<std::string> getInternalStateVariablesNames() const override;
