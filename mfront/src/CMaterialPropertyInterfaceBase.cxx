--- conflicted
+++ resolved
@@ -570,8 +570,6 @@
     os << "auto " << mpd.output.name << " = " << mpd.output.type << "{};\n";
     this->writeCxxTryBlock(os);
     os << mpd.f.body << "\n";
-<<<<<<< HEAD
-=======
     // checking the bounds and physical bounds of the output
     if ((mpd.output.hasBounds()) || (mpd.output.hasPhysicalBounds())) {
       const auto cast_start = useQuantities(mpd) ? mpd.output.type + "(" : "";
@@ -598,7 +596,6 @@
         }
       }
     }
->>>>>>> 91c05097
     this->writeCxxCatchBlock(os, mpd, floating_point_type, use_qt);
     if (!mpd.inputs.empty()) {
       os << "#ifndef MFRONT_NOERRNO_HANDLING\n";
