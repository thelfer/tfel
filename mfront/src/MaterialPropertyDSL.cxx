--- conflicted
+++ resolved
@@ -156,7 +156,6 @@
     return this->overriding_parameters;
   }  // end of getOverridenParameters
 
-<<<<<<< HEAD
   /*!
    * \brief various checks on variables
    * \param[in] v  : variables
@@ -234,11 +233,6 @@
                           "parameter");
     performPedanticChecks(this->md.output, "output");
     log << "\n# End of pedantic checks\n";
-=======
-  void MaterialPropertyDSL::doPedanticChecks() const {
-    // boucle sur md.inputs
-
->>>>>>> ba041beb
   }  // end of doPedanticChecks
 
   void MaterialPropertyDSL::endsInputFileProcessing() {
