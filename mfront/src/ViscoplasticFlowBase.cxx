/*!
 * \file   mfront/src/NortonInelasticFlow.cxx
 * \brief
 * \author Thomas Helfer
 * \date   28/03/2018
 * \copyright Copyright (C) 2006-2018 CEA/DEN, EDF R&D. All rights
 * reserved.
 * This project is publicly released under either the GNU GPL Licence
 * or the CECILL-A licence. A copy of thoses licences are delivered
 * with the sources of TFEL. CEA or EDF may also distribute this
 * project under specific licensing conditions.
 */

#include "TFEL/Glossary/Glossary.hxx"
#include "TFEL/Glossary/GlossaryEntry.hxx"
#include "MFront/ImplicitDSLBase.hxx"
#include "MFront/NonLinearSystemSolver.hxx"
#include "MFront/BehaviourBrick/BrickUtilities.hxx"
#include "MFront/BehaviourBrick/StressCriterion.hxx"
#include "MFront/BehaviourBrick/StressPotential.hxx"
#include "MFront/BehaviourBrick/IsotropicHardeningRule.hxx"
#include "MFront/BehaviourBrick/KinematicHardeningRule.hxx"
#include "MFront/BehaviourBrick/OptionDescription.hxx"
#include "MFront/BehaviourBrick/ViscoplasticFlowBase.hxx"

namespace mfront::bbrick {

  void ViscoplasticFlowBase::initialize(BehaviourDescription& bd,
                                        AbstractBehaviourDSL& dsl,
                                        const std::string& id,
                                        const DataMap& d) {
    using namespace tfel::glossary;
    constexpr auto uh = ModellingHypothesis::UNDEFINEDHYPOTHESIS;
    InelasticFlowBase::initialize(bd, dsl, id, d);
    if (id.empty()) {
      addStateVariable(bd, "strain", "p",
                       Glossary::EquivalentViscoplasticStrain);
    } else {
      addStateVariable(bd, "strain", "p" + id,
                       static_cast<const std::string&>(
                           Glossary::EquivalentViscoplasticStrain) +
                           id);
    }
    for (const auto& vn : {"vp", "dvp_dseqe", "dvp_dp"}) {
      bd.reserveName(uh, vn + id);
    }
  }  // end of initialize

  std::string ViscoplasticFlowBase::buildFlowImplicitEquations(
      const BehaviourDescription& bd,
      const StressPotential& sp,
      const std::string& id,
      const bool b) const {
    constexpr auto uh = ModellingHypothesis::UNDEFINEDHYPOTHESIS;
    auto c = std::string{};
    if (b) {
      if (!this->ihrs.empty()) {
        c += computeElasticLimitAndDerivative(bd, this->ihrs, id);
      }
      c += this->computeFlowRateAndDerivative(bd, sp, id);
      c += "fp" + id + " -= (this->dt) * vp" + id + ";\n";
      c += sp.generateImplicitEquationDerivatives(
          bd, "strain", "p" + id,
          "-(this->dt) * dvp" + id + "_dseqe" + id + " * dseq" + id + "_ds" +
              id,
          this->sc->isNormalDeviatoric());
      if (!this->ihrs.empty()) {
        c += "dfp" + id + "_ddp" + id + " += ";
        c += "(this->dt) * dvp" + id + "_dseqe" + id + "*dR" + id + "_ddp" +
             id + ";\n";
      }
      if (this->describesStrainHardeningExplicitly()) {
<<<<<<< HEAD
        c += "dfp" + id + "_ddp" + id + " += ";
=======
        c += "dfp" + id + "_ddp" + id + " -= ";
>>>>>>> 3110e1d5
        c += "(this->dt) * dvp" + id + "_dp" + id + ";\n";
      }
      auto kid = decltype(khrs.size()){};
      for (const auto& khr : khrs) {
        c += khr->generateImplicitEquationDerivatives(
            "p",
            "(this->dt) * dvp" + id + "_dseqe " + id + " * dseq" + id + "_ds" +
                id,
            id, std::to_string(kid));
        ++kid;
      }
      if (this->isCoupledWithPorosityEvolution()) {
        const auto& f =
            bd.getBehaviourData(uh).getStateVariableDescriptionByExternalName(
                tfel::glossary::Glossary::Porosity);
        c += "dfp" + id + "_dd" + f.name + " = ";
        c += "- theta * (this->dt) * dvp" + id + "_dseqe" + id + " * ";
        c += "dseq" + id + "_d" + f.name + ";\n";
      }
    } else {
      if (!this->ihrs.empty()) {
        c += computeElasticLimit(bd, this->ihrs, id);
      }
      c += this->computeFlowRate(bd, sp, id);
      c += "fp" + id + " -= (this->dt) * vp" + id + ";\n";
    }
    return c;
  }  // end of buildFlowImplicitEquations

  ViscoplasticFlowBase::~ViscoplasticFlowBase() = default;

}  // end of namespace mfront::bbrick<|MERGE_RESOLUTION|>--- conflicted
+++ resolved
@@ -70,11 +70,7 @@
              id + ";\n";
       }
       if (this->describesStrainHardeningExplicitly()) {
-<<<<<<< HEAD
-        c += "dfp" + id + "_ddp" + id + " += ";
-=======
         c += "dfp" + id + "_ddp" + id + " -= ";
->>>>>>> 3110e1d5
         c += "(this->dt) * dvp" + id + "_dp" + id + ";\n";
       }
       auto kid = decltype(khrs.size()){};
