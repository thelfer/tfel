include_directories("${PROJECT_BINARY_DIR}/src/TFELConfig"
                    "${PROJECT_SOURCE_DIR}/include"
                    "${PROJECT_SOURCE_DIR}/mfront/include")
if(HAVE_CASTEM)
include_directories("${CASTEMHOME}/include")
endif(HAVE_CASTEM)

link_directories("${PROJECT_BINARY_DIR}/mfront/src"
                 "${PROJECT_BINARY_DIR}/src/Material"
                 "${PROJECT_BINARY_DIR}/src/Math"
                 "${PROJECT_BINARY_DIR}/src/System"
                 "${PROJECT_BINARY_DIR}/src/Glossary"
                 "${PROJECT_BINARY_DIR}/src/Utilities"
                 "${PROJECT_BINARY_DIR}/src/Exception")

configure_file(${PROJECT_SOURCE_DIR}/mfront/src/MFrontHeader.cxx.in
               ${PROJECT_BINARY_DIR}/mfront/src/MFrontHeader.cxx)

set(mfront_SOURCES
    main.cxx
    MFront.cxx
    MFrontDebugMode.cxx
    PedanticMode.cxx
    MFrontLock.cxx
    SearchFile.cxx
    InitInterfaces.cxx
    InitDSLs.cxx
    InitAnalysers.cxx
    DSLFactory.cxx
    DrivingVariable.cxx
    MaterialPropertyDescription.cxx
    BehaviourData.cxx
    BehaviourDescription.cxx
    BoundsDescription.cxx
    VariableDescription.cxx
    StaticVariableDescription.cxx
    BehaviourDSLCommon.cxx
    ModelDSLCommon.cxx
    ModelDSL.cxx
    AbstractDSL.cxx
    AbstractBehaviourDSL.cxx
    AbstractBehaviourInterface.cxx
    AbstractMaterialPropertyInterface.cxx
    AbstractModelInterface.cxx
    SupportedTypes.cxx
    DSLBase.cxx
    InterfaceBase.cxx
    DSLUtilities.cxx
    FiniteStrainBehaviourTangentOperatorConversion.cxx
    FiniteStrainBehaviourTangentOperatorConversionPath.cxx
<<<<<<< HEAD
    BehaviourAnalyser.cxx
    BehaviourAnalyserFactory.cxx
    MaterialPropertyInterfaceFactory.cxx
    BehaviourInterfaceFactory.cxx
    ModelInterfaceFactory.cxx
    BehaviourAnalyser.cxx
    BehaviourAnalyserFactory.cxx
    DefaultDSLBase.cxx
    DefaultDSL.cxx
    DefaultCZMDSL.cxx
    DefaultFiniteStrainDSL.cxx
    MaterialPropertyDSL.cxx
    IsotropicMisesCreepDSL.cxx
    IsotropicStrainHardeningMisesCreepDSL.cxx
    IsotropicMisesPlasticFlowDSL.cxx
    RungeKuttaDSL.cxx
    ImplicitDSLBase.cxx
    ImplicitDSL.cxx
    ImplicitDSLII.cxx
    ImplicitFiniteStrainDSL.cxx
    NonLinearSystemSolver.cxx
    NonLinearSystemSolverBase.cxx
    NonLinearSystemSolverFactory.cxx
    PowellDogLegAlgorithmBase.cxx
    NewtonRaphsonSolvers.cxx
    BroydenSolvers.cxx
    SecondBroydenSolver.cxx
    LevenbergMarquardtSolvers.cxx
    BehaviourBrick.cxx
    BehaviourBrickFactory.cxx
    BehaviourBrickBase.cxx
    ElasticityBehaviourBrick.cxx
    PerformanceProfiling.cxx
    MultipleIsotropicMisesFlowsDSL.cxx
    IsotropicBehaviourDSLBase.cxx
    MFrontMaterialPropertyInterface.cxx
    CMaterialPropertyInterfaceBase.cxx
    CMaterialPropertyInterface.cxx
    CppMaterialPropertyInterface.cxx
    CppTestMaterialPropertyInterface.cxx
    ExcelMaterialPropertyInterface.cxx
    LaTeXMaterialPropertyInterface.cxx
    LaTeXBehaviourAnalyser.cxx
    MarkdownBehaviourAnalyser.cxx
    UMATInterfaceBase.cxx
=======
    MFrontBehaviourAnalyser.cxx
    MFrontBehaviourAnalyserFactory.cxx
    MFrontLawInterfaceFactory.cxx
    MFrontBehaviourInterfaceFactory.cxx
    MFrontModelInterfaceFactory.cxx
    MFrontBehaviourAnalyser.cxx
    MFrontBehaviourAnalyserFactory.cxx
    MFrontDefaultParserBase.cxx
    MFrontDefaultParser.cxx
    MFrontDefaultCZMParser.cxx
    MFrontDefaultFiniteStrainParser.cxx
    MFrontMaterialLawParser.cxx
    MFrontIsotropicMisesCreepParser.cxx
    MFrontIsotropicStrainHardeningMisesCreepParser.cxx
    MFrontIsotropicMisesPlasticFlowParser.cxx
    MFrontRungeKuttaParser.cxx
    MFrontImplicitParserBase.cxx
    MFrontImplicitParser.cxx
    MFrontImplicitParserII.cxx
    MFrontImplicitFiniteStrainParser.cxx
    MFrontNonLinearSystemSolver.cxx
    MFrontNonLinearSystemSolverBase.cxx
    MFrontNonLinearSystemSolverFactory.cxx
    MFrontPowellDogLegAlgorithmBase.cxx
    MFrontNewtonRaphsonSolvers.cxx
    MFrontBroydenSolvers.cxx
    MFrontSecondBroydenSolver.cxx
    MFrontLevenbergMarquardtSolvers.cxx
    MFrontPerformanceProfiling.cxx
    MFrontMultipleIsotropicMisesFlowsParser.cxx
    MFrontIsotropicBehaviourParserBase.cxx
    MFrontMFrontLawInterface.cxx
    MFrontCLawInterfaceBase.cxx
    MFrontCLawInterface.cxx
    MFrontCppLawInterface.cxx
    MFrontCppTestLawInterface.cxx
    MFrontExcelLawInterface.cxx
    MFrontExcelLawInternalInterface.cxx
    MFrontLaTeXLawInterface.cxx
    MFrontLaTeXBehaviourAnalyser.cxx
    MFrontMarkdownBehaviourAnalyser.cxx
    MFrontUMATInterfaceBase.cxx
>>>>>>> fec2aa35
    ${PROJECT_BINARY_DIR}/mfront/src/MFrontHeader.cxx)

if(HAVE_GNUPLOT)
    set(mfront_SOURCES
	GnuplotMaterialPropertyInterface.cxx
	${mfront_SOURCES})
endif(HAVE_GNUPLOT)

if(HAVE_PYTHON)
    set(mfront_SOURCES
	PythonMaterialPropertyInterface.cxx
	${mfront_SOURCES})
endif(HAVE_PYTHON)

if(HAVE_FORTRAN)
    set(mfront_SOURCES
	FortranMaterialPropertyInterface.cxx
	${mfront_SOURCES})
endif(HAVE_FORTRAN)

mfront_library(MFrontLogStream
  MFrontLogStream.cxx)

if(enable-cxx-11)
<<<<<<< HEAD
  tfel_library(MFrontProfiling
    BehaviourProfiler.cxx)
=======
  mfront_library(MFrontProfiling
    MFrontBehaviourProfiler.cxx)
>>>>>>> fec2aa35
  if(UNIX)
    target_link_libraries(MFrontProfiling rt)
  endif(UNIX)
endif(enable-cxx-11)

mfront_library(MTestFileGenerator
  MTestFileGeneratorBase.cxx
  UMATSmallStrainMTestFileGenerator.cxx
  UMATFiniteStrainMTestFileGenerator.cxx)
target_link_libraries(MTestFileGenerator
  TFELMaterial
  TFELMath
  TFELUtilities
  TFELException)

if(HAVE_CASTEM)
    set(mfront_SOURCES
	UMATInterface.cxx
	CastemMaterialPropertyInterface.cxx
	${mfront_SOURCES})
    set(UMATInterface_SOURCES
	UMATInterfaceExceptions.cxx
	UMATFiniteStrain.cxx
	UMATComputeStiffnessTensor.cxx
	UMATComputeThermalExpansionCoefficientTensor.cxx
	UMATRotationMatrix.cxx
	UMATFiniteStrainRotationMatrix.cxx
	UMATTangentOperator.cxx
	UMATOutOfBoundsPolicy.cxx
	UMATGetModellingHypothesis.cxx
	UMATStressFreeExpansionHandler.cxx
	UMATException.cxx)
    mfront_library(UMATInterface ${UMATInterface_SOURCES})
    target_link_libraries(UMATInterface
      MTestFileGenerator
      TFELUtilities
      TFELException)
endif(HAVE_CASTEM)

if(HAVE_ASTER)
  set(mfront_SOURCES
    AsterInterface.cxx
    ${mfront_SOURCES})
  set(AsterInterface_SOURCES
    AsterInterfaceExceptions.cxx
    AsterException.cxx
    AsterRotationMatrix.cxx
    AsterFiniteStrainRotationMatrix.cxx
    AsterComputeStiffnessTensor.cxx
    AsterStressFreeExpansionHandler.cxx
    AsterComputeThermalExpansionCoefficientTensor.cxx
    AsterTangentOperator.cxx)
  mfront_library(AsterInterface ${AsterInterface_SOURCES})
  target_link_libraries(AsterInterface
    MTestFileGenerator
    TFELUtilities
    TFELException)
endif(HAVE_ASTER)

if(HAVE_ZMAT)
  set(mfront_SOURCES
    ZMATInterface.cxx
    ${mfront_SOURCES})
endif(HAVE_ZMAT)

if(HAVE_CYRANO)
  set(mfront_SOURCES
    CyranoInterface.cxx
    ${mfront_SOURCES})
  set(CyranoInterface_SOURCES
    CyranoException.cxx
    CyranoInterfaceExceptions.cxx
    CyranoComputeStiffnessTensor.cxx
    CyranoComputeThermalExpansionCoefficientTensor.cxx
    CyranoOutOfBoundsPolicy.cxx
    CyranoGetModellingHypothesis.cxx)
  mfront_library(CyranoInterface ${CyranoInterface_SOURCES})
  target_link_libraries(CyranoInterface
    MTestFileGenerator
    TFELUtilities
    TFELException)
endif(HAVE_CYRANO)

add_executable(mfront ${mfront_SOURCES})

if(UNIX)
  target_link_libraries(mfront
    MFrontLogStream
    TFELMaterial TFELMathParser
    TFELSystem   TFELUtilities
    TFELGlossary TFELException
    -pthread @TFEL_DL_LIBRARY@)
else(UNIX)
  if(WIN32 AND enable-static)
    target_link_libraries(mfront
      MFrontLogStream-static
      TFELMaterial-static
      TFELMathParser-static
      TFELSystem-static
      TFELUtilities-static
      TFELGlossary-static
      TFELException-static)
    set_target_properties(mfront PROPERTIES COMPILE_FLAGS "-DTFEL_STATIC_BUILD")
    set_target_properties(mfront PROPERTIES LINK_FLAGS "-static-libgcc -static") 
    set_target_properties(mfront PROPERTIES LINK_SEARCH_END_STATIC ON) 
  else(WIN32 AND enable-static)
    target_link_libraries(mfront
      MFrontLogStream
      TFELMaterial
      TFELMathParser
      TFELSystem
      TFELUtilities
      TFELGlossary
      TFELException)
  endif(WIN32 AND enable-static)
endif(UNIX)

install(TARGETS mfront DESTINATION bin
  COMPONENT mfront)<|MERGE_RESOLUTION|>--- conflicted
+++ resolved
@@ -48,7 +48,6 @@
     DSLUtilities.cxx
     FiniteStrainBehaviourTangentOperatorConversion.cxx
     FiniteStrainBehaviourTangentOperatorConversionPath.cxx
-<<<<<<< HEAD
     BehaviourAnalyser.cxx
     BehaviourAnalyserFactory.cxx
     MaterialPropertyInterfaceFactory.cxx
@@ -90,54 +89,11 @@
     CppMaterialPropertyInterface.cxx
     CppTestMaterialPropertyInterface.cxx
     ExcelMaterialPropertyInterface.cxx
+    ExcelMaterialPropertyInternalInterface.cxx
     LaTeXMaterialPropertyInterface.cxx
     LaTeXBehaviourAnalyser.cxx
     MarkdownBehaviourAnalyser.cxx
     UMATInterfaceBase.cxx
-=======
-    MFrontBehaviourAnalyser.cxx
-    MFrontBehaviourAnalyserFactory.cxx
-    MFrontLawInterfaceFactory.cxx
-    MFrontBehaviourInterfaceFactory.cxx
-    MFrontModelInterfaceFactory.cxx
-    MFrontBehaviourAnalyser.cxx
-    MFrontBehaviourAnalyserFactory.cxx
-    MFrontDefaultParserBase.cxx
-    MFrontDefaultParser.cxx
-    MFrontDefaultCZMParser.cxx
-    MFrontDefaultFiniteStrainParser.cxx
-    MFrontMaterialLawParser.cxx
-    MFrontIsotropicMisesCreepParser.cxx
-    MFrontIsotropicStrainHardeningMisesCreepParser.cxx
-    MFrontIsotropicMisesPlasticFlowParser.cxx
-    MFrontRungeKuttaParser.cxx
-    MFrontImplicitParserBase.cxx
-    MFrontImplicitParser.cxx
-    MFrontImplicitParserII.cxx
-    MFrontImplicitFiniteStrainParser.cxx
-    MFrontNonLinearSystemSolver.cxx
-    MFrontNonLinearSystemSolverBase.cxx
-    MFrontNonLinearSystemSolverFactory.cxx
-    MFrontPowellDogLegAlgorithmBase.cxx
-    MFrontNewtonRaphsonSolvers.cxx
-    MFrontBroydenSolvers.cxx
-    MFrontSecondBroydenSolver.cxx
-    MFrontLevenbergMarquardtSolvers.cxx
-    MFrontPerformanceProfiling.cxx
-    MFrontMultipleIsotropicMisesFlowsParser.cxx
-    MFrontIsotropicBehaviourParserBase.cxx
-    MFrontMFrontLawInterface.cxx
-    MFrontCLawInterfaceBase.cxx
-    MFrontCLawInterface.cxx
-    MFrontCppLawInterface.cxx
-    MFrontCppTestLawInterface.cxx
-    MFrontExcelLawInterface.cxx
-    MFrontExcelLawInternalInterface.cxx
-    MFrontLaTeXLawInterface.cxx
-    MFrontLaTeXBehaviourAnalyser.cxx
-    MFrontMarkdownBehaviourAnalyser.cxx
-    MFrontUMATInterfaceBase.cxx
->>>>>>> fec2aa35
     ${PROJECT_BINARY_DIR}/mfront/src/MFrontHeader.cxx)
 
 if(HAVE_GNUPLOT)
@@ -162,13 +118,8 @@
   MFrontLogStream.cxx)
 
 if(enable-cxx-11)
-<<<<<<< HEAD
-  tfel_library(MFrontProfiling
+  mfront_library(MFrontProfiling
     BehaviourProfiler.cxx)
-=======
-  mfront_library(MFrontProfiling
-    MFrontBehaviourProfiler.cxx)
->>>>>>> fec2aa35
   if(UNIX)
     target_link_libraries(MFrontProfiling rt)
   endif(UNIX)
@@ -262,28 +213,14 @@
     TFELGlossary TFELException
     -pthread @TFEL_DL_LIBRARY@)
 else(UNIX)
-  if(WIN32 AND enable-static)
-    target_link_libraries(mfront
-      MFrontLogStream-static
-      TFELMaterial-static
-      TFELMathParser-static
-      TFELSystem-static
-      TFELUtilities-static
-      TFELGlossary-static
-      TFELException-static)
-    set_target_properties(mfront PROPERTIES COMPILE_FLAGS "-DTFEL_STATIC_BUILD")
-    set_target_properties(mfront PROPERTIES LINK_FLAGS "-static-libgcc -static") 
-    set_target_properties(mfront PROPERTIES LINK_SEARCH_END_STATIC ON) 
-  else(WIN32 AND enable-static)
-    target_link_libraries(mfront
-      MFrontLogStream
-      TFELMaterial
-      TFELMathParser
-      TFELSystem
-      TFELUtilities
-      TFELGlossary
-      TFELException)
-  endif(WIN32 AND enable-static)
+target_link_libraries(mfront
+                      MFrontLogStream
+                      TFELMaterial
+                      TFELMathParser
+                      TFELSystem
+		      TFELUtilities
+                      TFELGlossary
+		      TFELException)
 endif(UNIX)
 
 install(TARGETS mfront DESTINATION bin
