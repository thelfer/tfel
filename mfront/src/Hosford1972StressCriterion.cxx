/*!
 * \file   mfront/src/Hosford1972StressCriterion.cxx
 * \brief
 * \author Thomas Helfer
 * \date   15/03/2018
 * \copyright Copyright (C) 2006-2018 CEA/DEN, EDF R&D. All rights
 * reserved.
 * This project is publicly released under either the GNU GPL Licence
 * or the CECILL-A licence. A copy of thoses licences are delivered
 * with the sources of TFEL. CEA or EDF may also distribute this
 * project under specific licensing conditions.
 */

#include "TFEL/Raise.hxx"
#include "MFront/BehaviourBrick/BrickUtilities.hxx"
#include "MFront/BehaviourBrick/StressPotential.hxx"
#include "MFront/BehaviourBrick/OptionDescription.hxx"
#include "MFront/BehaviourBrick/Hosford1972StressCriterion.hxx"

namespace mfront {

  namespace bbrick {

    std::vector<mfront::BehaviourSymmetryType>
    Hosford1972StressCriterion::getSupportedBehaviourSymmetries() const {
      return {mfront::ISOTROPIC, mfront::ORTHOTROPIC};
    }  // end of Hosford1972StressCriterion::getSupportedBehaviourSymmetries()

    std::vector<OptionDescription> Hosford1972StressCriterion::getOptions()
        const {
      auto opts = StressCriterionBase::getOptions();
      opts.emplace_back("a", "Hosford exponent",
                        OptionDescription::MATERIALPROPERTY);
      opts.emplace_back(
          "eigen_solver",
          "Choice of the eigen solver. Valid value are 'default' and 'Jacoby'.",
          OptionDescription::STRING);
      return opts;
    }  // end of Hosford1972StressCriterion::getOptions()

    void Hosford1972StressCriterion::initialize(BehaviourDescription& bd,
                                                AbstractBehaviourDSL& dsl,
                                                const std::string& id,
                                                const DataMap& d,
                                                const Role r) {
      StressCriterionBase::initialize(bd, dsl, id, d, r);
      const auto an = StressCriterion::getVariableId("a", id, r);
      tfel::raise_if(d.count("a") == 0,
                     "Hosford1972StressCriterion::initialize: "
                     "material property 'a' is not defined");
      if (d.count("eigen_solver") != 0) {
        this->eigen_solver =
            handleEigenSolverOption(d.at("eigen_solver").get<std::string>());
      }
      this->a = getBehaviourDescriptionMaterialProperty(dsl, "a", d.at("a"));
      declareParameterOrLocalVariable(bd, this->a, "real", an);
    }  // end of Hosford1972StressCriterion::initialize

    void Hosford1972StressCriterion::endTreatment(
        BehaviourDescription& bd,
        const AbstractBehaviourDSL& dsl,
        const std::string& id,
        const Role r) {
      constexpr const auto uh =
          tfel::material::ModellingHypothesis::UNDEFINEDHYPOTHESIS;
      const auto an = StressCriterion::getVariableId("a", id, r);
      auto c = generateMaterialPropertyInitializationCode(dsl, bd, an, this->a);
      if (!c.empty()) {
        CodeBlock i;
        i.code = c;
        bd.setCode(uh, BehaviourData::BeforeInitializeLocalVariables, i,
                   BehaviourData::CREATEORAPPEND, BehaviourData::AT_BEGINNING);
      }
    }  // end of Hosford1972StressCriterion::endTreatment

    std::string Hosford1972StressCriterion::computeElasticPrediction(
        const std::string& id,
        const BehaviourDescription& bd,
        const StressPotential& sp) const {
      const auto an = StressCriterion::getVariableId(
          "a", id, StressCriterion::STRESSCRITERION);
      return "const auto seqel" + id + " = computeHosfordStress" +
             this->getTemplateParameters() + "(sel" + id + ",this->" + an +
             "," + sp.getEquivalentStressLowerBound(bd) + ");\n";
    }  // end of Hosford1972StressCriterion::computeElasticPrediction

    std::string Hosford1972StressCriterion::computeCriterion(
        const std::string& id,
        const BehaviourDescription& bd,
        const StressPotential& sp) const {
      const auto an = StressCriterion::getVariableId(
          "a", id, StressCriterion::STRESSCRITERION);
      return "const auto seq" + id + " = computeHosfordStress" +
             this->getTemplateParameters() + "(s" + id + ",this->" + an + "," +
             sp.getEquivalentStressLowerBound(bd) + ");\n";
    }  // end of Hosford1972StressCriterion::computeCriterion

    std::string Hosford1972StressCriterion::computeNormal(
        const std::string& id,
        const BehaviourDescription& bd,
        const StressPotential& sp,
        const Role r) const {
      const auto an = StressCriterion::getVariableId("a", id, r);
      auto c = std::string{};
      if ((r == STRESSCRITERION) || (r == STRESSANDFLOWCRITERION)) {
#if __cplusplus >= 201703L
        c += "const auto [seq" + id + ",dseq" + id + "_ds" + id + "] = ";
        c += "computeHosfordStressNormal" + this->getTemplateParameters() +
             "(s" + id + ", this->" + an + "," +
             sp.getEquivalentStressLowerBound(bd) + ");\n";
#else  /* __cplusplus >= 201703L */
        c += "stress seq" + id + ";\n";
        c += "Stensor dseq" + id + "_ds" + id + ";\n";
        c += "std::tie(seq" + id + ",dseq" + id + "_ds" + id + ") = ";
        c += "computeHosfordStressNormal" + this->getTemplateParameters() +
             "(s" + id + ",this->" + an + "," +
             sp.getEquivalentStressLowerBound(bd) + ");\n";
#endif /* __cplusplus >= 201703L */
      }
      if (r == STRESSANDFLOWCRITERION) {
        c += "const auto& n" + id + " = dseq" + id + "_ds" + id + ";\n";
      }
      if (r == FLOWCRITERION) {
#if __cplusplus >= 201703L
        c += "const auto [seqf" + id + ", n" + id + "] = ";
<<<<<<< HEAD
        c += "computeHosfordStressNormal(s" + id + ",this->" + an + "," +
=======
        c += "computeHosfordStressNormal" + this->getTemplateParameters() +
             "(s" + id + ",this->" + an + "," +
>>>>>>> 6f33f9c1
             sp.getEquivalentStressLowerBound(bd) + ");\n";
#else  /* __cplusplus >= 201703L */
        c += "stress seqf" + id + ";\n";
        c += "Stensor n" + id + ";\n";
        c += "std::tie(seqf" + id + ",n" + id + ") = ";
        c += "computeHosfordStressNormal" + this->getTemplateParameters() +
             "(s" + id + ",this->" + an + "," +
             sp.getEquivalentStressLowerBound(bd) + ");\n";
#endif /* __cplusplus >= 201703L */
      }
      return c;
    }  // end of Hosford1972StressCriterion::computeNormal

    std::string Hosford1972StressCriterion::computeNormalDerivative(
        const std::string& id,
        const BehaviourDescription& bd,
        const StressPotential& sp,
        const Role r) const {
      const auto an = StressCriterion::getVariableId("a", id, r);
      auto c = std::string{};
      if ((r == STRESSCRITERION) || (r == STRESSANDFLOWCRITERION)) {
#if __cplusplus >= 201703L
        c += "const auto [seq" + id + ",dseq" + id + "_ds" + id + ",d2seq" +
             id + "_ds" + id + "ds" + id + "] = ";
        c += "computeHosfordStressSecondDerivative" +
             this->getTemplateParameters() + "(s" + id + ",this->" + an + "," +
             sp.getEquivalentStressLowerBound(bd) + ");\n";
#else  /* __cplusplus >= 201703L */
        c += "stress seq" + id + ";\n";
        c += "Stensor dseq" + id + "_ds" + id + ";\n";
        c += "Stensor4 d2seq" + id + "_ds" + id + "ds" + id + ";\n";
        c += "std::tie(seq" + id + ",dseq" + id + "_ds" + id + ",d2seq" + id +
             "_ds" + id + "ds" + id + ") = ";
        c += "computeHosfordStressSecondDerivative" +
             this->getTemplateParameters() + "(s" + id + ",this->" + an + "," +
             sp.getEquivalentStressLowerBound(bd) + ");\n";
#endif /* __cplusplus >= 201703L */
      }
      if (r == STRESSANDFLOWCRITERION) {
        c += "const auto& n" + id + " = dseq" + id + "_ds" + id + ";\n";
        c += "const auto& dn" + id + "_ds" + id + " = ";
        c += "d2seq" + id + "_ds" + id + "ds" + id + ";\n";
      }
      if (r == FLOWCRITERION) {
#if __cplusplus >= 201703L
        c += "const auto [seqf" + id + ", n" + id + ", dn" + id + "_ds" + id +
             "] = ";
        c += "computeHosfordStressSecondDerivative" +
             this->getTemplateParameters() + "(s" + id + ",this->" + an + "," +
             sp.getEquivalentStressLowerBound(bd) + ");\n";
#else  /* __cplusplus >= 201703L */
        c += "stress seqf" + id + ";\n";
        c += "Stensor n" + id + ";\n";
        c += "Stensor4 dn" + id + "_ds" + id + ";\n";
        c +=
            "std::tie(seqf" + id + ",n" + id + ",dn" + id + "_ds" + id + ") = ";
        c += "computeHosfordStressSecondDerivative" +
             this->getTemplateParameters() + "(s" + id + ",this->" + an + "," +
             sp.getEquivalentStressLowerBound(bd) + ");\n";
#endif /* __cplusplus >= 201703L */
      }
      return c;
    }  // end of Hosford1972StressCriterion::computeNormalDerivative

    std::string Hosford1972StressCriterion::getTemplateParameters() const {
      if (this->eigen_solver.empty()) {
        return "";
      }
      return "<StressStensor, real, " + this->eigen_solver + ">";
    }  // end of Hosford1972StressCriterion::getTemplateParameters

    bool Hosford1972StressCriterion::isCoupledWithPorosityEvolution() const {
      return false;
    }  // end of Hosford1972StressCriterion::isCoupledWithPorosityEvolution

    bool Hosford1972StressCriterion::isNormalDeviatoric() const {
      return true;
    }  // end of Hosford1972StressCriterion::isNormalDeviatoric

    StressCriterion::PorosityEffectOnFlowRule
    Hosford1972StressCriterion::getPorosityEffectOnEquivalentPlasticStrain() const {
      return StressCriterion::NO_POROSITY_EFFECT_ON_EQUIVALENT_PLASTIC_STRAIN;
    }  // end of Hosford1972StressCriterion::getPorosityEffectOnEquivalentPlasticStrain()

    Hosford1972StressCriterion::~Hosford1972StressCriterion() = default;

  }  // end of namespace bbrick

}  // end of namespace mfront<|MERGE_RESOLUTION|>--- conflicted
+++ resolved
@@ -123,12 +123,8 @@
       if (r == FLOWCRITERION) {
 #if __cplusplus >= 201703L
         c += "const auto [seqf" + id + ", n" + id + "] = ";
-<<<<<<< HEAD
-        c += "computeHosfordStressNormal(s" + id + ",this->" + an + "," +
-=======
         c += "computeHosfordStressNormal" + this->getTemplateParameters() +
              "(s" + id + ",this->" + an + "," +
->>>>>>> 6f33f9c1
              sp.getEquivalentStressLowerBound(bd) + ");\n";
 #else  /* __cplusplus >= 201703L */
         c += "stress seqf" + id + ";\n";
