/*!
 * \file   mfront/src/GenericBehaviourInterface.cxx
 * \brief
 * \author Thomas Helfer
 * \date   30/06/2018
 * \copyright Copyright (C) 2006-2018 CEA/DEN, EDF R&D. All rights
 * reserved.
 * This project is publicly released under either the GNU GPL Licence with
 * linking exception or the CECILL-A licence. A copy of thoses licences are
 * delivered with the sources of TFEL. CEA or EDF may also distribute this
 * project under specific licensing conditions.
 */

#include <sstream>
#include <fstream>
#include "TFEL/Raise.hxx"
#include "TFEL/Config/GetInstallPath.hxx"
#include "TFEL/System/System.hxx"
#include "MFront/DSLUtilities.hxx"
#include "MFront/FileDescription.hxx"
#include "MFront/LibraryDescription.hxx"
#include "MFront/TargetsDescription.hxx"
#include "MFront/BehaviourDescription.hxx"
#include "MFront/GenericBehaviourSymbolsGenerator.hxx"
#include "MFront/GenericBehaviourInterface.hxx"

namespace mfront {

  /*!
   * \brief write the declaration of the rotation functions
   * \param[out] os: output stream
   * \param[in] i: generic behaviour interface
   * \param[in] bd: behaviour description
   * \param[in] n: name of the generated function
   */
  static void writeRotationFunctionsDeclarations(
      std::ostream& os,
      const GenericBehaviourInterface& i,
      const BehaviourDescription& bd,
      const std::string& name) {
    if (bd.getSymmetryType() != mfront::ORTHOTROPIC) {
      return;
    }
    const auto mhs = i.getModellingHypothesesToBeTreated(bd);
    const auto is_finite_strain =
        (bd.getBehaviourType() ==
         BehaviourDescription::STANDARDFINITESTRAINBEHAVIOUR) ||
        ((bd.getBehaviourType() ==
          BehaviourDescription::STANDARDSTRAINBASEDBEHAVIOUR) &&
         (bd.isStrainMeasureDefined()) &&
         (bd.getStrainMeasure() != BehaviourDescription::LINEARISED));
    for (const auto h : mhs) {
      const auto f = i.getFunctionNameForHypothesis(name, h);
      os << "/*!\n"
            " * \\brief rotate the gradients from the global frame to the"
            " material frame\n"
            " * \\param[out] dest: gradients in the material frame\n"
            " * \\param[in] src: gradients in the global frame\n"
            " * \\param[in] rv: rotation matrix\n"
            " */\n"
         << "MFRONT_SHAREDOBJ void " << f << "_rotateGradients("
         << "mfront_gb_real* const, "
         << "const mfront_gb_real* const, "
         << "const mfront_gb_real* const);\n\n"
         << "/*!\n"
            " * \\brief rotate an array of gradients from the global frame to"
            " the material frame\n"
            " * \\param[out] dest: pointer to the gradients array in the"
            " material frame\n"
            " * \\param[in] src: pointer to the gradients array in the global"
            " frame\n"
            " * \\param[in] rv: rotation matrix\n"
            " * \\param[in] s: number of entry of the array to be treated\n"
            " */\n"
         << "MFRONT_SHAREDOBJ void " << f << "_rotateArrayOfGradients("
         << "mfront_gb_real* const, "
         << "const mfront_gb_real* const, "
         << "const mfront_gb_real* const, "
         << "const mfront_gb_size_type);\n\n";
      if (is_finite_strain) {
        os << "/*!\n"
              " * \\brief rotate the Cauchy stress from the material "
              " frame to the global frame\n"
              " * \\param[out] dest: Cauchy stress in the global frame\n"
              " * \\param[in] src: Cauchy stress in the material frame\n"
              " * \\param[in] rv: rotation matrix\n"
              " */\n"
           << "MFRONT_SHAREDOBJ void " << f
           << "_rotateThermodynamicForces_CauchyStress("
           << "mfront_gb_real* const, "
           << "const mfront_gb_real* const, "
              "const mfront_gb_real* const);\n\n"
           << "/*!\n"
              " * \\brief rotate an array of Cauchy stresses from the material"
              " frame to the global frame\n"
              " * \\param[out] dest: array of Cauchy stresses in the global"
              " frame\n"
              " * \\param[in] src: array of Cauchy stresses in the material"
              " frame\n"
              " * \\param[in] rv: rotation matrix\n"
              " * \\param[in] s: number of entry of the array to be treated\n"
              " */\n"
           << "MFRONT_SHAREDOBJ void " << f
           << "_rotateArrayOfThermodynamicForces_CauchyStress("
           << "mfront_gb_real* const, "
           << "const mfront_gb_real* const, "
           << "const mfront_gb_real* const, "
           << "const mfront_gb_size_type);\n\n"
           << "/*!\n"
              " * \\brief rotate the second Piola-Kirchhoff stress from the"
              " material frame to the global frame\n"
              " * \\param[out] dest: second Piola-Kirchhoff stress in the"
              " global frame\n"
              " * \\param[in] src: second Piola-Kirchhoff stress in the"
              " material frame\n"
              " * \\param[in] rv: rotation matrix\n"
              " */\n"
           << "MFRONT_SHAREDOBJ void " << f
           << "_rotateThermodynamicForces_PK2Stress("
           << "mfront_gb_real* const, "
           << "const mfront_gb_real* const, "
           << "const mfront_gb_real* const);\n\n"
           << "/*!\n"
              " * \\brief rotate an array of second Piola-Kirchhoff stresses"
              " from the material frame to the global frame\n"
              " * \\param[out] dest: array of second Piola-Kirchhoff stresses"
              " in the global frame\n"
              " * \\param[out] src: array of second Piola-Kirchhoff stresses"
              " in the material frame\n"
              " * \\param[in] rv: rotation matrix\n"
              " * \\param[in] s: number of entry of the array to be treated\n"
              " */\n"
           << "MFRONT_SHAREDOBJ void " << f
           << "_rotateArrayOfThermodynamicForces_PK2Stress("
           << "mfront_gb_real* const, "
           << "const mfront_gb_real* const, "
           << "const mfront_gb_real* const, "
           << "const mfront_gb_size_type);\n\n"
           << "/*!\n"
              " * \\brief rotate the first Piola-Kirchhoff stress from the"
              " material frame to the global frame\n"
              " * \\param[out] dest: first Piola-Kirchhoff stress in the"
              " global frame\n"
              " * \\param[in] src: first Piola-Kirchhoff stress in the"
              " material frame\n"
              " * \\param[in] rv: rotation matrix\n"
              " */\n"
           << "MFRONT_SHAREDOBJ void " << f
           << "_rotateThermodynamicForces_PK1Stress("
           << "mfront_gb_real* const, "
           << "const mfront_gb_real* const, "
           << "const mfront_gb_real* const);\n\n"
           << "/*!\n"
              " * \\brief rotate an array of the first Piola-Kirchhoff"
              " stresses from the material frame to the global frame\n"
              " * \\param[out] dest: array of first Piola-Kirchhoff stresses"
              " in the global frame\n"
              " * \\param[out] src: array of first Piola-Kirchhoff stresses"
              " in the material frame\n"
              " * \\param[in] rv: rotation matrix\n"
              " * \\param[in] s: number of entry of the array to be treated\n"
              " */\n"
           << "MFRONT_SHAREDOBJ void " << f
           << "_rotateArrayOfThermodynamicForces_PK1Stress("
           << "mfront_gb_real* const, "
           << "const mfront_gb_real* const, "
           << "const mfront_gb_real* const, "
           << "const mfront_gb_size_type);\n\n"
           << "/*!\n"
              " * \\brief rotate the derivative of the Cauchy stress with"
              " respect to the deformation gradient from the material frame"
              " to the global frame\n"
              " * \\param[out] dest: derivative of the Cauchy stress with"
              " respect to the deformation gradient in the global frame\n"
              " * \\param[in] src: derivative of the Cauchy stress with"
              " respect to the deformation gradient in the material frame\n"
              " * \\param[in] rv: rotation matrix\n"
              " */\n"
           << "MFRONT_SHAREDOBJ void " << f
           << "_rotateTangentOperatorBlocks_dsig_dF("
           << "mfront_gb_real* const, "
           << "const mfront_gb_real* const, "
           << "const mfront_gb_real* const);\n\n"
           << "/*!\n"
              " * \\brief rotate an array of derivatives of the Cauchy stress"
              " with respect to the deformation gradient from the material"
              " frame to the global frame\n"
              " * \\param[out] dest: array of derivatives of the Cauchy stress"
              " with respect to the deformation gradient in the global "
              " frame\n"
              " * \\param[in] src: array of derivatives of the Cauchy stress"
              " with respect to the deformation gradient in the material"
              " frame\n"
              " * \\param[in] rv: rotation matrix\n"
              " * \\param[in] s: number of entry of the array to be treated\n"
              " */\n"
           << "MFRONT_SHAREDOBJ void " << f
           << "_rotateArrayOfTangentOperatorBlocks_dsig_dF("
           << "mfront_gb_real* const, "
           << "const mfront_gb_real* const, "
           << "const mfront_gb_real* const, "
           << "const mfront_gb_size_type);\n\n"
           << "/*!\n"
              " * \\brief rotate the derivative of the first Piola-Kirchhoff"
              " stress with respect to the deformation gradient from the"
              " material frame to the global frame\n"
              " * \\param[out] dest: derivative of the first Piola-Kirchhoff"
              " stress with respect to the deformation gradient in the"
              " global frame\n"
              " * \\param[in] src: derivative of the first Piola-Kirchhoff"
              " stress with respect to the deformation gradient in the"
              " material frame\n"
              " * \\param[in] rv: rotation matrix\n"
              " */\n"
           << "MFRONT_SHAREDOBJ void " << f
           << "_rotateTangentOperatorBlocks_dPK1_dF("
           << "mfront_gb_real* const, "
           << "const mfront_gb_real* const, "
           << "const mfront_gb_real* const);\n\n"
           << "/*!\n"
              " * \\brief rotate an array of derivatives of the first"
              " Piola-Kirchhoff stress with respect to the deformation"
              " gradient from the material frame to the global frame\n"
              " * \\param[out] dest: array of derivatives of the first"
              " Piola-Kirchhoff stress with respect to the deformation"
              " gradient in the global frame\n"
              " * \\param[in] src: derivative of the first Piola-Kirchhoff"
              " stress with respect to the deformation gradient in the"
              " material frame\n"
              " * \\param[in] rv: rotation matrix\n"
              " * \\param[in] s: number of entry of the array to be treated\n"
              " */\n"
           << "MFRONT_SHAREDOBJ void " << f
           << "_rotateArrayOfTangentOperatorBlocks_dPK1_dF("
           << "mfront_gb_real* const, "
           << "const mfront_gb_real* const, "
           << "const mfront_gb_real* const, "
           << "const mfront_gb_size_type);\n\n"
           << "/*!\n"
              " * \\brief rotate the derivative of the second Piola-Kirchhoff"
              " stress with respect to the Green-Lagrange strain from the"
              " material frame to the global frame\n"
              " * \\param[out] dest: derivative of the second Piola-Kirchhoff"
              " stress with respect to the Green-Lagrange strain in the"
              " global frame\n"
              " * \\param[in] src: derivative of the second Piola-Kirchhoff"
              " stress with respect to the Green-Lagrange strain in the"
              " material frame\n"
              " * \\param[in] rv: rotation matrix\n"
              " */\n"
           << "MFRONT_SHAREDOBJ void " << f
           << "_rotateTangentOperatorBlocks_dPK2_dEGL("
           << "mfront_gb_real* const, "
           << "const mfront_gb_real* const, "
           << "const mfront_gb_real* const);\n\n"
           << "/*!\n"
              " * \\brief rotate an array of the derivatives of the second"
              " Piola-Kirchhoff stress with respect to the Green-Lagrange"
              " strain from the material frame to the global frame\n"
              " * \\param[out] dest: array of derivatives of the second"
              " Piola-Kirchhoff stress with respect to the Green-Lagrange"
              " strain in the global frame\n"
              " * \\param[out] src: array of derivatives of the second"
              " Piola-Kirchhoff stress with respect to the Green-Lagrange"
              " strain in the material frame\n"
              " * \\param[in] rv: rotation matrix\n"
              " * \\param[in] s: number of entry of the array to be treated\n"
              " */\n"
           << "MFRONT_SHAREDOBJ void " << f
           << "_rotateArrayOfTangentOperatorBlocks_dPK2_dEGL("
           << "mfront_gb_real* const, "
           << "const mfront_gb_real* const, "
           << "const mfront_gb_real* const, "
           << "const mfront_gb_size_type);\n\n"
           << "/*!\n"
              " * \\brief rotate the derivative of the Kirchhoff stress with"
              " respect to the spatial increment of the deformation gradient "
              "from the material frame"
              " to the global frame\n"
              " * \\param[out] dest: derivative of the Kirchhoff stress with"
              " respect to the spatial increment of the deformation gradient "
              "in the global frame\n"
              " * \\param[in] src: derivative of the Kirchhoff stress with"
              " respect to the spatial increment of the deformation gradient "
              "in the material frame\n"
              " * \\param[in] rv: rotation matrix\n"
              " */\n"
           << "MFRONT_SHAREDOBJ void " << f
           << "_rotateTangentOperatorBlocks_dtau_ddF("
           << "mfront_gb_real* const, "
           << "const mfront_gb_real* const, "
           << "const mfront_gb_real* const);\n\n"
           << "/*!\n"
              " * \\brief rotate an array of derivatives of the Kirchhoff "
              "stress"
              " with respect to the spatial increment of the deformation "
              "gradient from the material"
              " frame to the global frame\n"
              " * \\param[out] dest: array of derivatives of the Kirchhoff "
              "stress"
              " with respect to the spatial increment of the deformation "
              "gradient in the global "
              " frame\n"
              " * \\param[in] src: array of derivatives of the Kirchhoff stress"
              " with respect to the spatial increment of the deformation "
              "gradient in the material"
              " frame\n"
              " * \\param[in] rv: rotation matrix\n"
              " * \\param[in] s: number of entry of the array to be treated\n"
              " */\n"
           << "MFRONT_SHAREDOBJ void " << f
           << "_rotateArrayOfTangentOperatorBlocks_dtau_ddF("
           << "mfront_gb_real* const, "
           << "const mfront_gb_real* const, "
           << "const mfront_gb_real* const, "
           << "const mfront_gb_size_type);\n\n";
      } else {
        os << "/*!\n"
              " * \\brief rotate the thermodynamic forces from the material "
              " * frame to the global frame\n"
              " * \\param[out] dest: thermodynamic forces in the global frame\n"
              " * \\param[in] src: thermodynamic forces in the material frame\n"
              " * \\param[in] rv: rotation matrix\n"
              " */\n"
           << "MFRONT_SHAREDOBJ void " << f << "_rotateThermodynamicForces("
           << "mfront_gb_real* const, "
           << "const mfront_gb_real* const, "
           << "const mfront_gb_real* const);\n\n"
           << "/*!\n"
              " * \\brief rotate the thermodynamic forces from the material "
              " * frame to the global frame\n"
              " * \\param[out] dest: array of thermodynamic forces in the"
              " global frame\n"
              " * \\param[in] src: array of thermodynamic forces in the"
              " material frame\n"
              " * \\param[in] rv: rotation matrix\n"
              " * \\param[in] s: number of entry of the array to be treated\n"
              " */\n"
           << "MFRONT_SHAREDOBJ void " << f
           << "_rotateArrayOfThermodynamicForces("
           << "mfront_gb_real* const, "
           << "const mfront_gb_real* const, "
              "const mfront_gb_real* const, "
           << "const mfront_gb_size_type);\n\n";
        os << "/*!\n"
              " * \\brief rotate the tangent operator blocks from the "
              " material frame to the global frame\n"
              " * \\param[out] dest: tangent operator blocks in the global"
              " frame\n"
              " * \\param[in] dest: tangent operator blocks in the material"
              " frame\n"
              " * \\param[in] rv: rotation matrix\n"
              " */\n"
           << "MFRONT_SHAREDOBJ void " << f << "_rotateTangentOperatorBlocks("
           << "mfront_gb_real* const, "
           << "const mfront_gb_real* const, "
           << "const mfront_gb_real* const);\n\n"
           << "/*!\n"
              " * \\brief rotate an array of tangent operators blocks from the "
              " * material frame to the global frame\n"
              " * \\param[out] dest: array of tangent operator blocks in the"
              " global frame\n"
              " * \\param[in] dest: array of tangent operator blocks in the"
              " material frame\n"
              " * \\param[in] rv: rotation matrix\n"
              " * \\param[in] s: number of entry of the array to be treated\n"
              " */\n"
           << "MFRONT_SHAREDOBJ void " << f
           << "_rotateArrayOfTangentOperatorBlocks("
           << "mfront_gb_real* const, "
           << "const mfront_gb_real* const, "
           << "const mfront_gb_real* const, "
           << "const mfront_gb_size_type);\n\n";
      }
    }  // end of for (const auto h : mhs)
  }    // end of writeRotationFunctionsDeclarations

  static void writeRotationMatrixDefinition(std::ostream& os, const bool b) {
    os << "const auto r = [&rv]() -> tfel::math::tmatrix<3,3,mfront::gb::real> "
          "{\n";
    os << "auto m = tfel::math::tmatrix<3,3,mfront::gb::real>{};\n"
       << "tfel::fsalgo::copy<9u>::exe(rv,m.begin());\n";
    if (b) {
      os << "return tfel::math::transpose(m);\n";
    } else {
      os << "return m;\n";
    }
    os << "}();\n";
  }  // end of writeRotationMatrixDefinition

  /*
   * \brief a simple helper structure to store the arguments of the functions in
   * charge of writing the rotations of tensors.
   */
  struct WriteRotationFunctionArgument {
    //! \brief output stream
    std::ostream& os;
    //! \brief considered modelling hypothesis
    const tfel::material::ModellingHypothesis::Hypothesis hypothesis;
    //! \brief name of the variable
    const std::string variable_name;
    //! \brief offset of the variable
    size_t variable_offset;
    /*!
     * \brief string describing an offset when an array of values for multiple
     * integration points
     */
    const std::string array_offset;
  };  // end of WriteRotationFunctionArgument

  static void writeSecondOrderTensorsRotation(
      WriteRotationFunctionArgument& args,
      const char* const type,
      const char* const view_type) {
    const auto d = tfel::material::getSpaceDimension(args.hypothesis);
    if ((args.variable_offset == 0) && (args.array_offset.empty())) {
      args.os << "const auto " << args.variable_name
              << " = tfel::math::" << type << "<" << d
              << ",mfront::gb::real>{src};\n"
              << "auto " << args.variable_name
              << "_view = tfel::math::" << view_type << "<" << d
              << ",mfront::gb::real>(dest);\n"
              << args.variable_name << "_view = tfel::math::change_basis("
              << args.variable_name << ", r);\n";
    } else if (args.variable_offset == 0) {
      args.os << "const auto " << args.variable_name
              << " = tfel::math::" << type << "<" << d
              << ",mfront::gb::real>{src + " << args.array_offset << "};\n"
              << "auto " << args.variable_name
              << "_view = tfel::math::" << view_type << "<" << d
              << ",mfront::gb::real>(dest + " << args.array_offset << ");\n"
              << args.variable_name << "_view = tfel::math::change_basis("
              << args.variable_name << ", r);\n";
    } else if (args.array_offset.empty()) {
      args.os << "const auto " << args.variable_name
              << " = tfel::math::" << type << "<" << d
              << ",mfront::gb::real>{src + " << args.variable_offset << "};\n"
              << "auto " << args.variable_name
              << "_view = tfel::math::" << view_type << "<" << d
              << ",mfront::gb::real>(dest + " << args.variable_offset << ");\n"
              << args.variable_name << "_view = tfel::math::change_basis("
              << args.variable_name << ", r);\n";
    } else {
      args.os << "const auto " << args.variable_name
              << " = tfel::math::" << type << "<" << d
              << ",mfront::gb::real>{src + " << args.array_offset << " + "
              << args.variable_offset << "};\n"
              << "auto " << args.variable_name
              << "_view = tfel::math::" << view_type << "<" << d
              << ",mfront::gb::real>(dest + " << args.variable_offset << ");\n"
              << args.variable_name << "_view = tfel::math::change_basis("
              << args.variable_name << ", r);\n";
    }
  }  // end of writeSecondOrderTensorsRotation

  static void writeStensorRotation(WriteRotationFunctionArgument& args) {
    writeSecondOrderTensorsRotation(args, "stensor", "StensorView");
  }  // end of writeStensorRotation

  static void writeTensorRotation(WriteRotationFunctionArgument& args) {
    writeSecondOrderTensorsRotation(args, "tensor", "TensorView");
  }  // end of writeTensorRotation

  static void writeFourthOrderTensorsRotation(
      WriteRotationFunctionArgument& args,
      const char* const type,
      const char* const view_type) {
    const auto d = tfel::material::getSpaceDimension(args.hypothesis);
    if ((args.variable_offset == 0) && (args.array_offset.empty())) {
      args.os << "auto " << args.variable_name << " = tfel::math::" << type
              << "<" << d << ",mfront::gb::real>{};\n"
              << "std::copy(src, src + " << args.variable_name << ".size(), "
              << args.variable_name << ".begin());\n"
              << "auto " << args.variable_name
              << "_view = tfel::math::" << view_type << "<" << d
              << ",mfront::gb::real>(dest);\n"
              << args.variable_name << "_view = tfel::math::change_basis("
              << args.variable_name << ",r);\n";
    } else if (args.variable_offset == 0) {
      args.os << "auto " << args.variable_name << " = tfel::math::" << type
              << "<" << d << ",mfront::gb::real>{};\n"
              << "std::copy(src + " << args.array_offset << ", src + "
              << args.array_offset << " + " << args.variable_name << ".size(), "
              << args.variable_name << ".begin());\n"
              << "auto " << args.variable_name
              << "_view = tfel::math::" << view_type << "<" << d
              << ",mfront::gb::real>(dest  + " << args.array_offset << ");\n"
              << args.variable_name << "_view = tfel::math::change_basis("
              << args.variable_name << ",r);\n";
    } else if (args.array_offset.empty()) {
      args.os << "auto " << args.variable_name << " = tfel::math::" << type
              << "<" << d << ",mfront::gb::real>{};\n"
              << "std::copy(src + " << args.variable_offset << ", src + "
              << args.variable_offset << " + " << args.variable_name
              << ".size(), " << args.variable_name << ".begin());\n"
              << "auto " << args.variable_name
              << "_view = tfel::math::" << view_type << "<" << d
              << ",mfront::gb::real>(dest + " << args.variable_offset << ");\n"
              << args.variable_name << "_view = tfel::math::change_basis("
              << args.variable_name << ",r);\n";
    } else {
      args.os << "auto " << args.variable_name << " = tfel::math::" << type
              << "<" << d << ",mfront::gb::real>{};\n"
              << "std::copy(src + " << args.array_offset << "+"
              << args.variable_offset << ", src + " << args.array_offset
              << " + " << args.variable_offset << " + " << args.variable_name
              << ".size(), " << args.variable_name << ".begin());\n"
              << "auto " << args.variable_name
              << "_view = tfel::math::" << view_type << "<" << d
              << ",mfront::gb::real>(dest + " << args.array_offset << "+"
              << args.variable_offset << ");\n"
              << args.variable_name << "_view = tfel::math::change_basis("
              << args.variable_name << ",r);\n";
    }
  }  // end of writeFourthOrderTensorsRotation

  static void writeST2toST2Rotation(WriteRotationFunctionArgument& args) {
    writeFourthOrderTensorsRotation(args, "st2tost2", "ST2toST2View");
  }  // end of writeST2toST2Rotation

  static void writeT2toST2Rotation(WriteRotationFunctionArgument& args) {
    writeFourthOrderTensorsRotation(args, "t2tost2", "T2toST2View");
  }  // end of writeT2toST2Rotation

  static void writeST2toT2Rotation(WriteRotationFunctionArgument& args) {
    writeFourthOrderTensorsRotation(args, "st2tot2", "ST2toT2View");
  }  // end of writeST2toT2Rotation

  static void writeT2toT2Rotation(WriteRotationFunctionArgument& args) {
    writeFourthOrderTensorsRotation(args, "t2tot2", "T2toT2View");
  }  // end of writeT2toT2Rotation

  static void writeVariableRotation(
      std::ostream& os,
      const tfel::material::ModellingHypothesis::Hypothesis h,
      const VariableDescription& v,
      const SupportedTypes::TypeSize& o,
      const std::string& ao = "") {
    using size_type = size_t;
    if (v.arraySize != 1u) {
      tfel::raise(
          "writeVariableRotation: "
          "array of variables are not supported");
    }
    auto variable_offset =
        static_cast<size_type>(o.getValueForModellingHypothesis(h));
    auto args =
        WriteRotationFunctionArgument{os, h, v.name, variable_offset, ao};
    const auto f = SupportedTypes::getTypeFlag(v.type);
    if (f == SupportedTypes::SCALAR) {
    } else if (f == SupportedTypes::TVECTOR) {
      os << "std::cerr << \"rotation of vector is unsupported\";\n"
         << "std::exit(-1);\n";
    } else if (f == SupportedTypes::STENSOR) {
      writeStensorRotation(args);
    } else if (f == SupportedTypes::TENSOR) {
      writeTensorRotation(args);
    } else {
      tfel::raise("writeVariableRotation: unsupported variable type");
    }
  }  // end of writeVariableRotation

  static void writeGradientsRotationFunctionsImplementation(
      std::ostream& os,
      const GenericBehaviourInterface& i,
      const BehaviourDescription& bd,
      const std::string& name,
      const tfel::material::ModellingHypothesis::Hypothesis h) {
    if (bd.getSymmetryType() != mfront::ORTHOTROPIC) {
      return;
    }
    const auto f = i.getFunctionNameForHypothesis(name, h);
    os << "void " << f << "_rotateGradients("
       << "mfront_gb_real* const dest, "
       << "const mfront_gb_real* const src, "
          "const mfront_gb_real* const rv){\n";
    writeRotationMatrixDefinition(os, false);
    // offset of gradient variable
    auto og = SupportedTypes::TypeSize{};
    for (const auto& mv : bd.getMainVariables()) {
      const auto& g = mv.first;
      writeVariableRotation(os, h, g, og);
      og += SupportedTypes::getTypeSize(g.type, g.arraySize);
    }
    os << "}\n\n";
    os << "void " << f << "_rotateArrayOfGradients("
       << "mfront_gb_real* const dest, "
       << "const mfront_gb_real* const src, "
       << "const mfront_gb_real* const rv, "
       << "const mfront_gb_size_type s){\n";
    writeRotationMatrixDefinition(os, false);
    os << "for(mfront_gb_size_type idx=0; idx != s; ++idx){\n";
    auto gsize = SupportedTypes::TypeSize{};
    for (const auto& mv : bd.getMainVariables()) {
      const auto& g = mv.first;
      gsize += SupportedTypes::getTypeSize(g.type, g.arraySize);
    }
    const auto goffset =
        "idx * " + std::to_string(gsize.getValueForModellingHypothesis(h));
    og = SupportedTypes::TypeSize{};
    for (const auto& mv : bd.getMainVariables()) {
      const auto& g = mv.first;
      writeVariableRotation(os, h, g, og, goffset);
      og += SupportedTypes::getTypeSize(g.type, g.arraySize);
    }
    os << "}\n";
    os << "}\n\n";
  }  // end of writeGradientsRotationFunctionsImplementation

  static void writeThermodynamicForcesRotationFunctionsImplementation(
      std::ostream& os,
      const GenericBehaviourInterface& i,
      const BehaviourDescription& bd,
      const std::string& name,
      const tfel::material::ModellingHypothesis::Hypothesis h) {
    if (bd.getSymmetryType() != mfront::ORTHOTROPIC) {
      return;
    }
    const auto is_finite_strain =
        (bd.getBehaviourType() ==
         BehaviourDescription::STANDARDFINITESTRAINBEHAVIOUR) ||
        ((bd.getBehaviourType() ==
          BehaviourDescription::STANDARDSTRAINBASEDBEHAVIOUR) &&
         (bd.isStrainMeasureDefined()) &&
         (bd.getStrainMeasure() != BehaviourDescription::LINEARISED));
    const auto f = i.getFunctionNameForHypothesis(name, h);
    // rotate thermodynamic forces
    if (is_finite_strain) {
      const auto stensor_offset =
          "idx * " + std::to_string(tfel::material::getStensorSize(h));
      const auto tensor_offset =
          "idx * " + std::to_string(tfel::material::getTensorSize(h));
      os << "void " << f << "_rotateThermodynamicForces_CauchyStress("
         << "mfront_gb_real* const dest, "
         << "const mfront_gb_real* const src, "
         << "const mfront_gb_real* const rv){\n";
      writeRotationMatrixDefinition(os, true);
      auto args_cauchy = WriteRotationFunctionArgument{os, h, "sig", 0, ""};
      writeStensorRotation(args_cauchy);
      os << "}\n\n";
      os << "void " << f << "_rotateArrayOfThermodynamicForces_CauchyStress("
         << "mfront_gb_real* const dest, "
         << "const mfront_gb_real* const src, "
         << "const mfront_gb_real* const rv, "
         << "mfront_gb_size_type s){\n";
      writeRotationMatrixDefinition(os, true);
      os << "for(mfront_gb_size_type idx=0; idx != s; ++idx){\n";
      auto args_cauchy_2 =
          WriteRotationFunctionArgument{os, h, "sig", 0, stensor_offset};
      writeStensorRotation(args_cauchy_2);
      os << "}\n";
      os << "}\n\n";
      os << "void " << f << "_rotateThermodynamicForces_PK2Stress("
         << "mfront_gb_real* const dest, "
         << "const mfront_gb_real* const src, "
         << "const mfront_gb_real* const rv){\n";
      writeRotationMatrixDefinition(os, true);
      auto args_pk2 = WriteRotationFunctionArgument{os, h, "pk2", 0, ""};
      writeStensorRotation(args_pk2);
      os << "}\n\n";
      os << "void " << f << "_rotateArrayOfThermodynamicForces_PK2Stress("
         << "mfront_gb_real* const dest, "
         << "const mfront_gb_real* const src, "
         << "const mfront_gb_real* const rv, "
         << "mfront_gb_size_type s){\n";
      writeRotationMatrixDefinition(os, true);
      os << "for(mfront_gb_size_type idx=0; idx != s; ++idx){\n";
      auto args_pk2_2 =
          WriteRotationFunctionArgument{os, h, "pk2", 0, stensor_offset};
      writeStensorRotation(args_pk2_2);
      os << "}\n";
      os << "}\n\n";
      os << "void " << f << "_rotateThermodynamicForces_PK1Stress("
         << "mfront_gb_real* const dest, "
         << "const mfront_gb_real* const src, "
         << "const mfront_gb_real* const rv){\n";
      writeRotationMatrixDefinition(os, true);
      auto args_pk1 = WriteRotationFunctionArgument{os, h, "pk1", 0, ""};
      writeTensorRotation(args_pk1);
      os << "}\n\n";
      os << "void " << f << "_rotateArrayOfThermodynamicForces_PK1Stress("
         << "mfront_gb_real* const dest, "
         << "const mfront_gb_real* const src, "
         << "const mfront_gb_real* const rv, "
         << "mfront_gb_size_type s){\n";
      writeRotationMatrixDefinition(os, true);
      os << "for(mfront_gb_size_type idx=0; idx != s; ++idx){\n";
      auto args_pk1_2 =
          WriteRotationFunctionArgument{os, h, "pk1", 0, tensor_offset};
      writeTensorRotation(args_pk1_2);
      os << "}\n";
      os << "}\n\n";
    } else {
      os << "void " << f << "_rotateThermodynamicForces("
         << "mfront_gb_real* const dest, "
         << "const mfront_gb_real* const src, "
         << "const mfront_gb_real* const rv){\n";
      writeRotationMatrixDefinition(os, true);
      auto otf = SupportedTypes::TypeSize{};
      for (const auto& mv : bd.getMainVariables()) {
        const auto& tf = mv.second;
        writeVariableRotation(os, h, tf, otf, "");
        otf += SupportedTypes::getTypeSize(tf.type, tf.arraySize);
      }
      os << "}\n\n";
      os << "void " << f << "_rotateArrayOfThermodynamicForces("
         << "mfront_gb_real* const dest, "
         << "const mfront_gb_real* const src, "
         << "const mfront_gb_real* const rv, "
         << "mfront_gb_size_type s){\n";
      writeRotationMatrixDefinition(os, true);
      os << "for(mfront_gb_size_type idx=0; idx != s; ++idx){\n";
      auto thsize = SupportedTypes::TypeSize{};
      for (const auto& mv : bd.getMainVariables()) {
        const auto& th = mv.second;
        thsize += SupportedTypes::getTypeSize(th.type, th.arraySize);
      }
      const auto thoffset =
          "idx * " + std::to_string(thsize.getValueForModellingHypothesis(h));
      otf = SupportedTypes::TypeSize{};
      for (const auto& mv : bd.getMainVariables()) {
        const auto& tf = mv.second;
        writeVariableRotation(os, h, tf, otf, thoffset);
        otf += SupportedTypes::getTypeSize(tf.type, tf.arraySize);
      }
      os << "}\n";
      os << "}\n\n";
    }
  }  // end of writeThermodynamicForcesRotationFunctionsImplementation

  static void writeTangentOperatorRotationFunctionsImplementationBody(
      std::ostream& os,
      const std::string& f,
      const BehaviourDescription& bd,
      const tfel::material::ModellingHypothesis::Hypothesis h,
      const std::string& array_offset = "") {
    using size_type = size_t;
    auto o = size_type{};
    for (const auto& b : bd.getTangentOperatorBlocks()) {
      const auto& v1 = b.first;
      const auto& v2 = b.second;
      if ((v1.arraySize != 1) || (v2.arraySize != 1)) {
        os << "std::cerr << \"" << f << ": \"\n"
           << "          << \"array of gradients are not supported\";\n"
           << "std::exit(-1);\n";
      } else {
        const auto to_name = "d" + v1.name + "_d" + v2.name;
        auto args =
            WriteRotationFunctionArgument{os, h, to_name, o, array_offset};
        const auto f1 = SupportedTypes::getTypeFlag(v1.type);
        const auto f2 = SupportedTypes::getTypeFlag(v2.type);
        if (f1 == SupportedTypes::SCALAR) {
          if (f2 == SupportedTypes::SCALAR) {
          } else if (f2 == SupportedTypes::TVECTOR) {
            os << "std::cerr << \"" << f << ": \"\n"
               << "          << \"unsupported tangent operator type\";\n"
               << "std::exit(-1);\n";
          } else if (f2 == SupportedTypes::STENSOR) {
            writeStensorRotation(args);
          } else if (f2 == SupportedTypes::TENSOR) {
            writeTensorRotation(args);
          } else {
            os << "std::cerr << \"" << f << ": \"\n"
               << "          << \"unsupported gradient type\";\n"
               << "std::exit(-1);\n";
          }
        } else if (f1 == SupportedTypes::TVECTOR) {
          os << "std::cerr << \"" << f << ": \"\n"
             << "          << \"unsupported tangent operator type\";\n"
             << "std::exit(-1);\n";
        } else if (f1 == SupportedTypes::STENSOR) {
          if (f2 == SupportedTypes::SCALAR) {
            writeStensorRotation(args);
          } else if (f2 == SupportedTypes::TVECTOR) {
            os << "std::cerr << \"" << f << ": \"\n"
               << "          << \"unsupported tangent operator type\";\n"
               << "std::exit(-1);\n";
          } else if (f2 == SupportedTypes::STENSOR) {
            writeST2toST2Rotation(args);
          } else if (f2 == SupportedTypes::TENSOR) {
            writeT2toST2Rotation(args);
          } else {
            os << "std::cerr << \"" << f << ": \"\n"
               << "          << \"unsupported gradient type\";\n"
               << "std::exit(-1);\n";
          }
        } else if (f1 == SupportedTypes::TENSOR) {
          if (f2 == SupportedTypes::SCALAR) {
            writeTensorRotation(args);
          } else if (f2 == SupportedTypes::TVECTOR) {
            os << "std::cerr << \"" << f << ": \"\n"
               << "          << \"unsupported tangent operator type\";\n"
               << "std::exit(-1);\n";
          } else if (f2 == SupportedTypes::STENSOR) {
            writeST2toT2Rotation(args);
          } else if (f2 == SupportedTypes::TENSOR) {
            writeT2toT2Rotation(args);
          } else {
            os << "std::cerr << \"" << f << ": \"\n"
               << "          << \"unsupported gradient type\";\n"
               << "std::exit(-1);\n";
          }
        } else {
          os << "std::cerr << \"" << f << ": \"\n"
             << "          << \"unsupported gradient type\";\n"
             << "std::exit(-1);\n";
        }
      }
      const auto s1 = static_cast<size_type>(
          SupportedTypes::getTypeSize(v1.type, v1.arraySize)
              .getValueForModellingHypothesis(h));
      const auto s2 = static_cast<size_type>(
          SupportedTypes::getTypeSize(v2.type, v2.arraySize)
              .getValueForModellingHypothesis(h));
      o += static_cast<size_type>(s1 * s2);
    }
  }  // end of writeTangentOperatorRotationFunctionsImplementationBody

  static void writeTangentOperatorRotationFunctionsImplementation(
      std::ostream& os,
      const GenericBehaviourInterface& i,
      const BehaviourDescription& bd,
      const std::string& name,
      const tfel::material::ModellingHypothesis::Hypothesis h) {
    using size_type = size_t;
    if (bd.getSymmetryType() != mfront::ORTHOTROPIC) {
      return;
    }
    const auto f = i.getFunctionNameForHypothesis(name, h);
    const auto is_finite_strain =
        (bd.getBehaviourType() ==
         BehaviourDescription::STANDARDFINITESTRAINBEHAVIOUR) ||
        ((bd.getBehaviourType() ==
          BehaviourDescription::STANDARDSTRAINBASEDBEHAVIOUR) &&
         (bd.isStrainMeasureDefined()) &&
         (bd.getStrainMeasure() != BehaviourDescription::LINEARISED));
    if (is_finite_strain) {
      const auto stsize = tfel::material::getStensorSize(h);
      const auto tsize = tfel::material::getTensorSize(h);
      os << "void " << f << "_rotateTangentOperatorBlocks_dsig_dF("
         << "mfront_gb_real* const dest, "
         << "const mfront_gb_real* const src, "
         << "const mfront_gb_real* const rv){\n";
      writeRotationMatrixDefinition(os, true);
      auto args_dsig_dF =
          WriteRotationFunctionArgument{os, h, "dsig_dF", 0, ""};
      writeT2toST2Rotation(args_dsig_dF);
      os << "}\n\n";
      os << "void " << f << "_rotateArrayOfTangentOperatorBlocks_dsig_dF("
         << "mfront_gb_real* const dest, "
         << "const mfront_gb_real* const src, "
         << "const mfront_gb_real* const rv, "
         << "const mfront_gb_size_type s){\n";
      writeRotationMatrixDefinition(os, true);
      auto args_dsig_dF_2 = WriteRotationFunctionArgument{
          os, h, "dsig_dF", 0, "idx * " + std::to_string(stsize * tsize)};
      os << "for(mfront_gb_size_type idx=0; idx != s; ++idx){\n";
      writeT2toST2Rotation(args_dsig_dF_2);
      os << "}\n";
      os << "}\n\n";
      //
      os << "void " << f << "_rotateTangentOperatorBlocks_dPK1_dF("
         << "mfront_gb_real* const dest, "
         << "const mfront_gb_real* const src, "
         << "const mfront_gb_real* const rv){\n";
      writeRotationMatrixDefinition(os, true);
      auto args_dPK1_dF =
          WriteRotationFunctionArgument{os, h, "dpk1_dF", 0, ""};
      writeT2toT2Rotation(args_dPK1_dF);
      os << "}\n\n";
      os << "void " << f << "_rotateArrayOfTangentOperatorBlocks_dPK1_dF("
         << "mfront_gb_real* const dest, "
         << "const mfront_gb_real* const src, "
         << "const mfront_gb_real* const rv, "
         << "const mfront_gb_size_type s){\n";
      writeRotationMatrixDefinition(os, true);
      os << "for(mfront_gb_size_type idx=0; idx != s; ++idx){\n";
      auto args_dPK1_dF_2 = WriteRotationFunctionArgument{
          os, h, "dpk1_dF", 0, "idx * " + std::to_string(tsize * tsize)};
      writeT2toT2Rotation(args_dPK1_dF_2);
      os << "}\n";
      os << "}\n\n";
      //
      os << "void " << f << "_rotateTangentOperatorBlocks_dPK2_dEGL("
         << "mfront_gb_real* const dest, "
         << "const mfront_gb_real* const src, "
         << "const mfront_gb_real* const rv){\n";
      writeRotationMatrixDefinition(os, true);
      auto args_dpk2_degl =
          WriteRotationFunctionArgument{os, h, "dpk2_degl", 0, ""};
      writeST2toST2Rotation(args_dpk2_degl);
      os << "}\n\n";
      os << "void " << f << "_rotateArrayOfTangentOperatorBlocks_dPK2_dEGL("
         << "mfront_gb_real* const dest, "
         << "const mfront_gb_real* const src, "
         << "const mfront_gb_real * const rv, "
         << "const mfront_gb_size_type s){\n";
      writeRotationMatrixDefinition(os, true);
      auto args_dpk2_degl_2 = WriteRotationFunctionArgument{
          os, h, "dpk2_degl", 0, "idx * " + std::to_string(stsize * stsize)};
      os << "for(mfront_gb_size_type idx=0; idx != s; ++idx){\n";
      writeST2toST2Rotation(args_dpk2_degl_2);
      os << "}\n";
      os << "}\n\n";
      os << "void " << f << "_rotateTangentOperatorBlocks_dtau_ddF("
         << "mfront_gb_real* const dest, "
         << "const mfront_gb_real* const src, "
         << "const mfront_gb_real* const rv){\n";
      writeRotationMatrixDefinition(os, true);
      auto args_dtau_ddF =
          WriteRotationFunctionArgument{os, h, "dtau_ddF", 0, ""};
      writeT2toST2Rotation(args_dtau_ddF);
      os << "}\n\n";
      os << "void " << f << "_rotateArrayOfTangentOperatorBlocks_dtau_ddF("
         << "mfront_gb_real* const dest, "
         << "const mfront_gb_real* const src, "
         << "const mfront_gb_real* const rv, "
         << "const mfront_gb_size_type s){\n";
      writeRotationMatrixDefinition(os, true);
      auto args_dtau_ddF_2 = WriteRotationFunctionArgument{
          os, h, "dtau_ddF", 0, "idx * " + std::to_string(stsize * tsize)};
      os << "for(mfront_gb_size_type idx=0; idx != s; ++idx){\n";
      writeT2toST2Rotation(args_dsig_dF_2);
      os << "}\n";
      os << "}\n\n";
    } else {
      os << "void " << f << "_rotateTangentOperatorBlocks("
         << "mfront_gb_real* const dest,"
         << "const mfront_gb_real* const src,"
         << "const mfront_gb_real* const rv){\n";
      writeRotationMatrixDefinition(os, true);
      writeTangentOperatorRotationFunctionsImplementationBody(
          os, f + "_rotateTangentOperatorBlocks", bd, h);
      os << "}\n\n";
      auto tob_size = size_type{};
      for (const auto& to : bd.getTangentOperatorBlocks()) {
        const auto& v1 = to.first;
        const auto& v2 = to.second;
        const auto v1size = SupportedTypes::getTypeSize(v1.type, v1.arraySize);
        const auto v2size = SupportedTypes::getTypeSize(v2.type, v2.arraySize);
        tob_size +=
            static_cast<size_type>(v1size.getValueForModellingHypothesis(h) *
                                   v2size.getValueForModellingHypothesis(h));
      }
      const auto tob_offset = "idx * " + std::to_string(tob_size);
      os << "void " << f << "_rotateArrayOfTangentOperatorBlocks("
         << "mfront_gb_real* const dest, "
         << "const mfront_gb_real* const src, "
            "const mfront_gb_real* const rv, "
         << "const mfront_gb_size_type s){\n";
      writeRotationMatrixDefinition(os, true);
      os << "for(mfront_gb_size_type idx=0; idx != s; ++idx){\n";
      writeTangentOperatorRotationFunctionsImplementationBody(
          os, f + "_rotateArrayOfTangentOperatorBlocks", bd, h, tob_offset);
      os << "}\n";
      os << "}\n\n";
    }
  }  // end of writeTangentOperatorRotationFunctionsImplementation

  static void writeRotationFunctionsImplementations(
      std::ostream& os,
      const GenericBehaviourInterface& i,
      const BehaviourDescription& bd,
      const std::string& name) {
    const auto mhs = i.getModellingHypothesesToBeTreated(bd);
    for (const auto h : mhs) {
      writeGradientsRotationFunctionsImplementation(os, i, bd, name, h);
      writeThermodynamicForcesRotationFunctionsImplementation(os, i, bd, name,
                                                              h);
      writeTangentOperatorRotationFunctionsImplementation(os, i, bd, name, h);
    }
  }  // end of writeRotationFunctionsImplementations

  std::string GenericBehaviourInterface::getName() {
    return "generic";
  }  // end of getName

  unsigned short GenericBehaviourInterface::getAPIVersion() {
    return 1;
  }  // end of getAPIVersion

  std::string GenericBehaviourInterface::getInterfaceName() const {
    return "Generic";
  }  // end of getInterfaceName

  std::pair<bool, GenericBehaviourInterface::tokens_iterator>
  GenericBehaviourInterface::treatKeyword(BehaviourDescription& bd,
                                          const std::string& k,
                                          const std::vector<std::string>& i,
                                          tokens_iterator current,
                                          const tokens_iterator end) {
    using tfel::utilities::CxxTokenizer;
    auto throw_if = [](const bool b, const std::string& m) {
      tfel::raise_if(b, "GenericBehaviourInterface::treatKeyword: " + m);
    };
    if (!i.empty()) {
      if (std::find(i.begin(), i.end(), this->getName()) != i.end()) {
        const auto keys = std::vector<std::string>{
            {"@GenericInterfaceGenerateMTestFileOnFailure",
             "@GenerateMTestFileOnFailure"}};
        throw_if(std::find(keys.begin(), keys.end(), k) == keys.end(),
                 "unsupported key '" + k + "'");
      } else {
        return {false, current};
      }
    }
    if ((k == "@GenericInterfaceGenerateMTestFileOnFailure") ||
        (k == "@GenerateMTestFileOnFailure")) {
      this->setGenerateMTestFileOnFailureAttribute(
          bd, this->readBooleanValue(k, current, end));
      return {true, current};
    }
    return {false, current};
  }  // end of treatKeyword

  std::set<GenericBehaviourInterface::Hypothesis>
  GenericBehaviourInterface::getModellingHypothesesToBeTreated(
      const BehaviourDescription& bd) const {
    return bd.getModellingHypotheses();
  }  // end of getModellingHypothesesToBeTreated

  void GenericBehaviourInterface::writeInterfaceSpecificIncludes(
      std::ostream& os, const BehaviourDescription& bd) const {
    os << "#include \"MFront/GenericBehaviour/State.hxx\"\n"
       << "#include \"MFront/GenericBehaviour/BehaviourData.hxx\"\n";
    if (bd.getAttribute(BehaviourDescription::requiresStiffnessTensor, false)) {
      os << "#include \"MFront/GenericBehaviour/ComputeStiffnessTensor.hxx\"\n";
    }
  }  // end of writeInterfaceSpecificIncludes

  void GenericBehaviourInterface::getTargetsDescription(
      TargetsDescription& d, const BehaviourDescription& bd) {
    const auto lib = this->getLibraryName(bd);
    const auto name = bd.getLibrary() + bd.getClassName();
    const auto tfel_config = tfel::getTFELConfigExecutableName();
    auto& l = d.getLibrary(lib);
    insert_if(l.cppflags,
              "$(shell " + tfel_config + " --cppflags --compiler-flags)");
    insert_if(l.include_directories,
              "$(shell " + tfel_config + " --include-path)");
    insert_if(l.sources, name + "-generic.cxx");
    d.headers.push_back("MFront/GenericBehaviour/" + name + "-generic.hxx");
    insert_if(l.link_directories,
              "$(shell " + tfel_config + " --library-path)");
    if (this->shallGenerateMTestFileOnFailure(bd)) {
      insert_if(l.link_libraries,
                tfel::getLibraryInstallName("MTestFileGenerator"));
    }
    insert_if(l.link_libraries, "$(shell " + tfel_config +
                                    " --library-dependency "
                                    "--material --mfront-profiling)");
    for (const auto h : this->getModellingHypothesesToBeTreated(bd)) {
      insert_if(l.epts, this->getFunctionNameForHypothesis(name, h));
    }
  }  // end of getTargetsDescription

  void GenericBehaviourInterface::endTreatment(
      const BehaviourDescription& bd, const FileDescription& fd) const {
    auto raise = [](const std::string& m) {
      tfel::raise("GenericBehaviourInterface::endTreatment: " + m);
    };
    tfel::system::systemCall::mkdir("include/MFront");
    tfel::system::systemCall::mkdir("include/MFront/GenericBehaviour");
    const auto mhs = this->getModellingHypothesesToBeTreated(bd);
    const auto name = bd.getLibrary() + bd.getClassName();
    const auto header = name + "-generic.hxx";
    const auto type = bd.getBehaviourType();
    const auto is_finite_strain_through_strain_measure =
        (type == BehaviourDescription::STANDARDSTRAINBASEDBEHAVIOUR) &&
        (bd.isStrainMeasureDefined()) &&
        (bd.getStrainMeasure() != BehaviourDescription::LINEARISED);
    std::ofstream out("include/MFront/GenericBehaviour/" + header);
    if (!out) {
      raise("could not open file '" + header + "'");
    }
    out << "/*!\n"
        << "* \\file   " << header << '\n'
        << "* \\brief  This file declares the umat interface for the "
        << bd.getClassName() << " behaviour law\n"
        << "* \\author " << fd.authorName << '\n'
        << "* \\date   " << fd.date << '\n'
        << "*/\n\n";

    const auto hg = this->getHeaderGuard(bd);
    out << "#ifndef " << hg << "\n"
        << "#define " << hg << "\n\n"
        << "#include\"TFEL/Config/TFELConfig.hxx\"\n"
        << "#include\"MFront/GenericBehaviour/BehaviourData.h\"\n\n";

    this->writeVisibilityDefines(out);
    out << "#ifdef __cplusplus\n"
        << "extern \"C\"{\n"
        << "#endif /* __cplusplus */\n\n";

    writeRotationFunctionsDeclarations(out, *this, bd, name);
    this->writeSetOutOfBoundsPolicyFunctionDeclaration(out, name);
    this->writeSetParametersFunctionsDeclarations(out, bd, name);

    for (const auto h : mhs) {
      const auto& d = bd.getBehaviourData(h);
      const auto f = this->getFunctionNameForHypothesis(name, h);
      // initialize function
      for (const auto& p : d.getInitializeFunctions()) {
        out << "/*!\n"
            << " * \\param[in] values: inputs of the initialize function\n"
            << " * \\param[in] d: material data\n"
            << " */\n"
            << "MFRONT_SHAREDOBJ int " << f << "_InitializeFunction_" << p.first
            << "(mfront_gb_BehaviourData* const,\n"
            << " const mfront_gb_real* const);\n\n";
      }
      out << "/*!\n"
          << " * \\param[in,out] d: material data\n"
          << " */\n"
          << "MFRONT_SHAREDOBJ int " << f
          << "(mfront_gb_BehaviourData* const);\n\n";
      // postprocessings
      for (const auto& p : d.getPostProcessings()) {
        out << "/*!\n"
            << " * \\param[out] values: results of the postprocessing\n"
            << " * \\param[in] d: material data\n"
            << " */\n"
            << "MFRONT_SHAREDOBJ int " << f << "_PostProcessing_" << p.first
            << "(mfront_gb_real* const, mfront_gb_BehaviourData* const);\n\n";
      }
    }

    out << "#ifdef __cplusplus\n"
        << "}\n"
        << "#endif /* __cplusplus */\n\n";
    out << "#endif /* " << hg << " */\n";
    out.close();

    const auto src = name + "-generic.cxx";
    out.open("src/" + src);
    if (!out) {
      raise("could not open file '" + src + "'");
    }

    out << "/*!\n"
        << "* \\file   " << src << '\n'
        << "* \\brief  This file implements the umat interface for the "
        << bd.getClassName() << " behaviour law\n"
        << "* \\author " << fd.authorName << '\n'
        << "* \\date   " << fd.date << '\n'
        << "*/\n\n";

    this->writeVisibilityDefines(out);

    out << "#include<iostream>\n"
        << "#include<cstdlib>\n"
        << "#include\"TFEL/Material/OutOfBoundsPolicy.hxx\"\n"
        << "#include\"TFEL/Math/t2tot2.hxx\"\n"
        << "#include\"TFEL/Math/t2tost2.hxx\"\n";

    if (is_finite_strain_through_strain_measure) {
      out << "#include\"TFEL/Material/"
             "FiniteStrainBehaviourTangentOperator.hxx\"\n";
    }
    out << "#include\"TFEL/Material/" << bd.getClassName() << ".hxx\"\n";
    ///
    if (bd.getAttribute(BehaviourData::profiling, false)) {
      out << "#include\"MFront/BehaviourProfiler.hxx\"\n";
    }
    if (this->shallGenerateMTestFileOnFailure(bd)) {
      if (type == BehaviourDescription::STANDARDSTRAINBASEDBEHAVIOUR) {
        if (is_finite_strain_through_strain_measure) {
          out << "#include \"MFront/"
              << "GenericBehaviourFiniteStrainMTestFileGenerator.hxx\"\n";
        } else {
          out << "#include \"MFront/"
              << "GenericBehaviourSmallStrainMTestFileGenerator.hxx\"\n";
        }
      } else if (type == BehaviourDescription::STANDARDFINITESTRAINBEHAVIOUR) {
        out << "#include \"MFront/"
            << "GenericBehaviourFiniteStrainMTestFileGenerator.hxx\"\n";
      } else if (type == BehaviourDescription::GENERALBEHAVIOUR) {
        out << "#include \"MFront/GenericBehaviourMTestFileGenerator.hxx\"\n";
      } else {
        tfel::raise(
            "GenericBehaviourInterface::writeInterfaceSpecificIncludes: "
            "unsupported behaviour type for MTest file generation");
      }
    }
    out << "#include\"MFront/GenericBehaviour/GenericBehaviourTraits.hxx\"\n";
    // behaviour integration
    if ((type == BehaviourDescription::GENERALBEHAVIOUR) ||
        (type == BehaviourDescription::COHESIVEZONEMODEL)) {
      out << "#include\"MFront/GenericBehaviour/Integrate.hxx\"\n";
    } else if (type == BehaviourDescription::STANDARDSTRAINBASEDBEHAVIOUR) {
      if (is_finite_strain_through_strain_measure) {
        const auto ms = bd.getStrainMeasure();
        if (ms == BehaviourDescription::GREENLAGRANGE) {
          out << "#include\"MFront/GenericBehaviour/"
              << "GreenLagrangeStrainIntegrate.hxx\"\n";
        } else if (ms == BehaviourDescription::HENCKY) {
          out << "#include\"MFront/GenericBehaviour/"
              << "LogarithmicStrainIntegrate.hxx\"\n";
        } else {
          raise("unsupported strain measure");
        }
      } else {
        out << "#include\"MFront/GenericBehaviour/Integrate.hxx\"\n";
      }
    } else if (type == BehaviourDescription::STANDARDFINITESTRAINBEHAVIOUR) {
      out << "#include\"MFront/GenericBehaviour/"
          << "StandardFiniteStrainBehaviourIntegrate.hxx\"\n";
    } else {
      raise("unsupported behaviour type");
    }

    out << "#include\"MFront/GenericBehaviour/" << header << "\"\n\n";

    this->writeGetOutOfBoundsPolicyFunctionImplementation(out, bd, name);

    // behaviour traits
    out << "namespace mfront::gb{\n\n";
    for (const auto h : mhs) {
      const auto hypothesis = "tfel::material::ModellingHypothesis::" +
                              ModellingHypothesis::toUpperCaseString(h);
      const auto behaviour = [&hypothesis, &bd] {
        if (bd.useQt()) {
          return bd.getClassName() + "<" + hypothesis + ", real, true>";
        }
        return bd.getClassName() + "<" + hypothesis + ", real, false>";
      }();
      out << "template<>\n"
          << "struct GenericBehaviourTraits<"
          << "tfel::material::" << behaviour << ">{\n"
          << "static constexpr auto hypothesis = " << hypothesis << ";\n"
          << "static constexpr auto N = "
          << "tfel::material::ModellingHypothesisToSpaceDimension<hypothesis>::"
          << "value;\n"
          << "static constexpr auto StensorSize = "
          << "tfel::material::ModellingHypothesisToStensorSize<hypothesis>::"
          << "value;\n"
          << "static constexpr auto TensorSize = "
          << "tfel::material::ModellingHypothesisToTensorSize<hypothesis>::"
          << "value;\n";
      if ((h == ModellingHypothesis::PLANESTRESS) ||
          (h == ModellingHypothesis::AXISYMMETRICALGENERALISEDPLANESTRESS)) {
        if (is_finite_strain_through_strain_measure) {
          const auto as =
              this->checkIfAxialStrainIsDefinedAndGetItsOffset(bd, h);
          if (as.first) {
            out << "static constexpr bool "
                << "has_axial_strain_offset = true;\n";
            out << "static constexpr size_t axial_strain_offset = "  //
                << as.second << ";\n";
          } else {
            out << "static constexpr bool "
                << "has_axial_strain_offset = false;\n";
          }
        } else if (type ==
                   BehaviourDescription::STANDARDFINITESTRAINBEHAVIOUR) {
          const auto as =
              this->checkIfAxialDeformationGradientIsDefinedAndGetItsOffset(bd,
                                                                            h);
          if (as.first) {
            out << "static constexpr bool "
                << "has_axial_deformation_gradient_offset = true;\n";
            out << "static constexpr size_t axial_deformation_gradient_offset "
                << "= " << as.second << ";\n";
          } else {
            out << "static constexpr bool "
                << "has_axial_deformation_gradient_offset = false;\n";
          }
        }
      }
      out << "};\n\n";
    }
    out << "} // end of namespace mfront::gb\n\n";

    out << "#ifdef __cplusplus\n"
        << "extern \"C\"{\n"
        << "#endif /* __cplusplus */\n\n";

    GenericBehaviourSymbolsGenerator sg;
    sg.generateGeneralSymbols(out, *this, bd, fd, mhs, name);
    if (!bd.areAllMechanicalDataSpecialised(mhs)) {
      const auto uh = ModellingHypothesis::UNDEFINEDHYPOTHESIS;
      sg.generateSymbols(out, *this, bd, fd, name, uh);
    }
    for (const auto& h : mhs) {
      if (bd.hasSpecialisedMechanicalData(h)) {
        sg.generateSymbols(out, *this, bd, fd, name, h);
      }
    }

    writeRotationFunctionsImplementations(out, *this, bd, name);
    this->writeSetOutOfBoundsPolicyFunctionImplementation(out, bd, name);
    // parameters
    this->writeSetParametersFunctionsImplementations(out, bd, name);
    // behaviour implementations
    for (const auto h : mhs) {
      const auto& d = bd.getBehaviourData(h);
      const auto f = this->getFunctionNameForHypothesis(name, h);
      // initialize functions
      for (const auto& p : d.getInitializeFunctions()) {
        out << "MFRONT_SHAREDOBJ int " << f << "_InitializeFunction_" << p.first
            << "(mfront_gb_BehaviourData* const d,\n"
            << "const mfront_gb_real* const values){\n"
            << "using namespace tfel::material;\n"
            << "using real = mfront::gb::real;\n"
            << "constexpr auto h = ModellingHypothesis::"
            << ModellingHypothesis::toUpperCaseString(h) << ";\n";
        if (bd.useQt()) {
          out << "using Behaviour = " << bd.getClassName()
              << "<h,real,true>;\n";
        } else {
          out << "using Behaviour = " << bd.getClassName()
              << "<h,real,false>;\n";
        }
        auto call_initialize_function =
            "executeInitializeFunction<Behaviour,  &Behaviour::execute" +
            p.first + "InitializeFunction>(" + "*d, values, " + name +
            "_getOutOfBoundsPolicy())";
        if ((type == BehaviourDescription::GENERALBEHAVIOUR) ||
            (type == BehaviourDescription::COHESIVEZONEMODEL)) {
          out << "const auto r = mfront::gb::" << call_initialize_function
              << ";\n";
        } else if (type == BehaviourDescription::STANDARDSTRAINBASEDBEHAVIOUR) {
          if (is_finite_strain_through_strain_measure) {
            const auto ms = bd.getStrainMeasure();
            if (ms == BehaviourDescription::GREENLAGRANGE) {
              out << "const auto r = mfront::gb::green_lagrange_strain::"
                  << call_initialize_function << ";\n";
            } else if (ms == BehaviourDescription::HENCKY) {
              out << "const auto r = mfront::gb::logarithmic_strain::"
                  << call_initialize_function << ";\n";
            } else {
              raise("unsupported strain measure");
            }
          } else {
            out << "const auto r = mfront::gb::" << call_initialize_function
                << ";\n";
          }
        } else if (type ==
                   BehaviourDescription::STANDARDFINITESTRAINBEHAVIOUR) {
          out << "const auto r = mfront::gb::finite_strain::"
              << call_initialize_function << ";\n";
        } else {
          raise("unsupported behaviour type");
        }
        out << "return r;\n"
            << "}\n\n";
      }
      // behaviour integration
      out << "MFRONT_SHAREDOBJ int " << f
          << "(mfront_gb_BehaviourData* const d){\n"
          << "using namespace tfel::material;\n";
      out << "using real = mfront::gb::real;\n"
          << "constexpr auto h = ModellingHypothesis::"
          << ModellingHypothesis::toUpperCaseString(h) << ";\n";
      if (bd.useQt()) {
        out << "using Behaviour = " << bd.getClassName() << "<h,real,true>;\n";
      } else {
        out << "using Behaviour = " << bd.getClassName() << "<h,real,false>;\n";
      }
      if (bd.getAttribute(BehaviourData::profiling, false)) {
        out << "using mfront::BehaviourProfiler;\n"
            << "using tfel::material::" << bd.getClassName() << "Profiler;\n"
            << "BehaviourProfiler::Timer total_timer(" << bd.getClassName()
            << "Profiler::getProfiler(),\n"
            << "BehaviourProfiler::TOTALTIME);\n";
      }
      if (this->shallGenerateMTestFileOnFailure(bd)) {
        out << "using mfront::SupportedTypes;\n";
      }
      if ((type == BehaviourDescription::GENERALBEHAVIOUR) ||
          (type == BehaviourDescription::COHESIVEZONEMODEL)) {
        out << "const auto r = mfront::gb::integrate<Behaviour>(*d, "
            << "Behaviour::STANDARDTANGENTOPERATOR, " << name
            << "_getOutOfBoundsPolicy());\n";
      } else if (type == BehaviourDescription::STANDARDSTRAINBASEDBEHAVIOUR) {
        if (is_finite_strain_through_strain_measure) {
          const auto ms = bd.getStrainMeasure();
          if (ms == BehaviourDescription::GREENLAGRANGE) {
            out << "const auto r = "
                << "mfront::gb::green_lagrange_strain::integrate<Behaviour>("
                << "*d, " << name << "_getOutOfBoundsPolicy());\n";
          } else if (ms == BehaviourDescription::HENCKY) {
            out << "const auto r = "
                << "mfront::gb::logarithmic_strain::integrate<Behaviour>("
                << "*d, " << name << "_getOutOfBoundsPolicy());\n";
          } else {
            raise("unsupported strain measure");
          }
        } else {
          out << "const auto r = mfront::gb::integrate<Behaviour>(*d, "
              << "Behaviour::STANDARDTANGENTOPERATOR, " << name
              << "_getOutOfBoundsPolicy());\n";
        }
      } else if (type == BehaviourDescription::STANDARDFINITESTRAINBEHAVIOUR) {
        out << "const auto r = "
            << "mfront::gb::finite_strain::integrate<Behaviour>(*d, "  //
            << name << "_getOutOfBoundsPolicy());\n";
      } else {
        raise("unsupported behaviour type");
      }
      if (this->shallGenerateMTestFileOnFailure(bd)) {
        out << "if(r!=1){\n";
        this->generateMTestFile(out, bd, h);
        out << "}\n";
      }
      out << "return r;\n"
          << "} // end of " << f << "\n\n";
    }
    // postprocessings
    for (const auto h : mhs) {
      const auto& d = bd.getBehaviourData(h);
      const auto f = this->getFunctionNameForHypothesis(name, h);
      // postprocessings
      for (const auto& p : d.getPostProcessings()) {
        out << "MFRONT_SHAREDOBJ int " << f << "_PostProcessing_" << p.first
            << "(mfront_gb_real* const values,\n"
            << "mfront_gb_BehaviourData* const d){\n"
            << "using namespace tfel::material;\n"
            << "using real = mfront::gb::real;\n"
            << "constexpr auto h = ModellingHypothesis::"
            << ModellingHypothesis::toUpperCaseString(h) << ";\n";
        if (bd.useQt()) {
          out << "using Behaviour = " << bd.getClassName()
              << "<h,real,true>;\n";
        } else {
          out << "using Behaviour = " << bd.getClassName()
              << "<h,real,false>;\n";
        }
        auto call_post_processing =
            "executePostProcessing<Behaviour,  &Behaviour::execute" + p.first +
            "PostProcessing, true>(" + "values, *d, " + name +
            "_getOutOfBoundsPolicy())";
        if ((type == BehaviourDescription::GENERALBEHAVIOUR) ||
            (type == BehaviourDescription::COHESIVEZONEMODEL)) {
          out << "const auto r = mfront::gb::" << call_post_processing << ";\n";
        } else if (type == BehaviourDescription::STANDARDSTRAINBASEDBEHAVIOUR) {
          if (is_finite_strain_through_strain_measure) {
            const auto ms = bd.getStrainMeasure();
            if (ms == BehaviourDescription::GREENLAGRANGE) {
              out << "const auto r = mfront::gb::green_lagrange_strain::"
                  << call_post_processing << ";\n";
            } else if (ms == BehaviourDescription::HENCKY) {
              out << "const auto r = mfront::gb::logarithmic_strain::"
                  << call_post_processing << ";\n";
            } else {
              raise("unsupported strain measure");
            }
          } else {
            out << "const auto r = mfront::gb::" << call_post_processing
                << ";\n";
          }
        } else if (type ==
                   BehaviourDescription::STANDARDFINITESTRAINBEHAVIOUR) {
          out << "const auto r = mfront::gb::finite_strain::"
              << call_post_processing << ";\n";
        } else {
          raise("unsupported behaviour type");
        }
        out << "return r;\n"
            << "}\n\n";
      }
    }
    //
    out << "#ifdef __cplusplus\n"
        << "}\n"
        << "#endif /* __cplusplus */\n\n";
    out.close();
  }  // end of endTreatment

  static std::string as_string(const SupportedTypes::TypeFlag& f) {
    if (f == SupportedTypes::SCALAR) {
      return "SupportedTypes::SCALAR";
    }
    if (f == SupportedTypes::TVECTOR) {
      return "SupportedTypes::TVECTOR";
    }
    if (f == SupportedTypes::STENSOR) {
      return "SupportedTypes::STENSOR";
    }
    if (f == SupportedTypes::TENSOR) {
      return "SupportedTypes::TENSOR";
    }
    tfel::raise(
        "GenericBehaviourInterface::generateMTestFile: "
        "unsupported type flag");
  }  // end of as_string

  static void writeBehaviourVariablesDeclarations(
      std::ostream& os, const BehaviourDescription& bd) {
    const auto mvs = bd.getMainVariables();
    os << "using BehaviourVariablesDescription = "
       << "mfront::GenericBehaviourMTestFileGenerator::"
       << "BehaviourVariablesDescription;\n";
    os << "using VariableDescription = "
       << "BehaviourVariablesDescription::VariableDescription;\n";
    os << "const auto gradients = "
       << "std::array<VariableDescription," << mvs.size() << ">{";
    for (auto pmv = mvs.begin(); pmv != mvs.end();) {
      const auto& g = pmv->first;
      os << "{\"" << g.getExternalName() << "\", " << as_string(g.getTypeFlag())
         << "}";
      if (++pmv != mvs.end()) {
        os << ", ";
      }
    }
    os << "};\n";
    os << "const auto thermodynamic_forces = "
       << "std::array<VariableDescription," << mvs.size() << ">{";
    for (auto pmv = mvs.begin(); pmv != mvs.end();) {
      const auto& thf = pmv->second;
      os << "{\"" << thf.getExternalName() << "\", "
         << as_string(thf.getTypeFlag()) << "}";
      if (++pmv != mvs.end()) {
        os << ", ";
      }
    }
    os << "};\n";
    os << "const auto description = "
       << "BehaviourVariablesDescription{" << mvs.size() << ", "
       << "gradients.data(), "
       << "thermodynamic_forces.data()};\n\n";
  }  // end of writeBehaviourVariablesDeclarations

  void GenericBehaviourInterface::generateMTestFile(
      std::ostream& os,
      const BehaviourDescription& bd,
      const Hypothesis h) const {
    const auto& d = bd.getBehaviourData(h);
    const auto& persistentVarsHolder = d.getPersistentVariables();
    const auto& externalStateVarsHolder = d.getExternalStateVariables();
    const auto mprops = this->buildMaterialPropertiesList(bd, h);
    const auto type = bd.getBehaviourType();
    const auto generic_behaviour =
        type == BehaviourDescription::GENERALBEHAVIOUR;
    if (!((generic_behaviour) ||
          (type == BehaviourDescription::STANDARDSTRAINBASEDBEHAVIOUR) ||
          (type == BehaviourDescription::STANDARDFINITESTRAINBEHAVIOUR))) {
      tfel::raise(
          "GenericBehaviourInterface::writeInterfaceSpecificIncludes: "
          "unsupported behaviour type for MTest file generation");
    }
    if (type == BehaviourDescription::STANDARDSTRAINBASEDBEHAVIOUR) {
    }
    const auto fs = [&bd, type] {
      if (type == BehaviourDescription::STANDARDFINITESTRAINBEHAVIOUR) {
        return true;
      }
      if (type == BehaviourDescription::STANDARDSTRAINBASEDBEHAVIOUR) {
        if (bd.isStrainMeasureDefined()) {
          const auto ms = bd.getStrainMeasure();
          return ms != BehaviourDescription::LINEARISED;
        }
      }
      return false;
    }();
    unsigned int offset = 0;
    const auto name = bd.getLibrary() + bd.getClassName();
    os << "try{\n";
    if (generic_behaviour) {
      writeBehaviourVariablesDeclarations(os, bd);
      os << "mfront::GenericBehaviourMTestFileGenerator mg("
         << "description, \"" << this->getLibraryName(bd) <<  //
          "\",\"" << name << "\");\n";
    } else {
      if (fs) {
        os << "mfront::GenericBehaviourFiniteStrainMTestFileGenerator mg(\""
           << this->getLibraryName(bd) << "\",\"" << name << "\");\n";
      } else {
        os << "mfront::GenericBehaviourSmallStrainMTestFileGenerator mg(\""
           << this->getLibraryName(bd) << "\",\"" << name << "\");\n";
      }
    }
    os << "mg.setModellingHypothesis("
       << "tfel::material::ModellingHypothesis::"
       << tfel::material::ModellingHypothesis::toUpperCaseString(h) << ");\n"
       << "// must be declared after setting the hypothesis\n"
       << "const auto TVectorSize = mg.getTVectorSize();\n"
       << "const auto StensorSize = mg.getStensorSize();\n"
       << "const auto TensorSize  = mg.getTensorSize();\n"
       << "const auto dt = std::max(d->dt,1.e-50);\n"
       << "mg.setHandleThermalExpansion(false);\n"
       << "mg.addTime(0.);\n"
       << "mg.addTime(dt);\n";
    if (generic_behaviour) {
      os << "mg.setGradientsAtTheBeginningOfTheTimeStep("
         << "d->s0.gradients);\n"
         << "mg.setGradientsAtTheEndOfTheTimeStep("
         << "d->s1.gradients);\n"
         << "mg.setThermodynamicForcesAtTheBeginningOfTheTimeStep("
         << "d->s0.thermodynamic_forces);\n";
    } else {
      if (fs) {
        os << "mg.setDeformationGradientTensorAtTheBeginningOfTheTimeStep("
           << "d->s0.gradients);\n"
           << "mg.setDeformationGradientTensorAtTheEndOfTheTimeStep("
           << "d->s1.gradients);\n";
      } else {
        os << "mg.setStrainTensorAtTheBeginningOfTheTimeStep("
           << "d->s0.gradients);\n"
           << "mg.setStrainTensorAtTheEndOfTheTimeStep("
           << "d->s1.gradients);\n";
      }
      os << "mg.setStressTensor(d->s0.thermodynamic_forces);\n";
    }
    for (const auto& m : mprops.first) {
      tfel::raise_if(!m.isScalar(),
                     "GenericBehaviourInterface::generateMTestFile: "
                     "unsupported material property  type '" +
                         m.type + "' in mtest file generation");
      if (m.arraySize == 1u) {
        if (offset == 0) {
          os << "mg.addMaterialProperty(\"" << m.name
             << "\",*(d->s1.material_properties));\n";
        } else {
          os << "mg.addMaterialProperty(\"" << m.name
             << "\",*(d->s1.material_properties+" << offset << "));\n";
        }
        ++offset;
      } else {
        for (unsigned short s = 0; s != m.arraySize; ++s, ++offset) {
          if (offset == 0) {
            os << "mg.addMaterialProperty(\"" << m.name << "[" << s
               << "]\",*(d->s1.material_properties));\n";
          } else {
            os << "mg.addMaterialProperty(\"" << m.name << "[" << s << "]\","
               << "*(d->s1.material_properties+" << offset << "));\n";
          }
        }
      }
    }
    SupportedTypes::TypeSize ivoffset;
    for (const auto& v : persistentVarsHolder) {
      auto flag = SupportedTypes::getTypeFlag(v.type);
      const auto& ivname = d.getExternalName(v.name);
      if (v.arraySize == 1u) {
        os << "mg.addInternalStateVariable(\"" << ivname << "\","
           << as_string(flag) << ","
           << "&(d->s0.internal_state_variables[" << ivoffset << "]));\n";
        ivoffset += SupportedTypes::TypeSize(flag);
      } else {
        if (v.arraySize >= SupportedTypes::ArraySizeLimit) {
          os << "for(unsigned short i=0;i!=" << v.arraySize << ";++i){\n";
          os << "auto name =  \"" << ivname
             << "[\" + std::to_string(i)+ \"]\";\n";
          os << "mg.addInternalStateVariable(name," << as_string(flag)
             << ",&d->s0.internal_state_variables[" << ivoffset << "]+i);\n";
          os << "}\n";
          ivoffset += SupportedTypes::TypeSize(v.arraySize, flag);
        } else {
          for (unsigned short i = 0; i != v.arraySize; ++i) {
            os << "mg.addInternalStateVariable(\"" << ivname << "[" << i
               << "]\"," << as_string(flag)
               << ",&(d->s0.internal_state_variables[" << ivoffset << "]));\n";
            ivoffset += SupportedTypes::TypeSize(flag);
          }
        }
      }
    }
    SupportedTypes::TypeSize evoffset;
    for (const auto& ev : externalStateVarsHolder) {
      auto flag = SupportedTypes::getTypeFlag(ev.type);
      const auto& evname = d.getExternalName(ev.name);
      if (ev.arraySize == 1u) {
        os << "mg.addExternalStateVariable(\"" << evname << "\","
           << as_string(flag) << ", "
           << "0,d->s0.external_state_variables + " << evoffset << ", "
           << "dt,d->s1.external_state_variables + " << evoffset << ", "
           << "false);\n";
        evoffset += SupportedTypes::TypeSize(flag);
      } else {
        if (ev.arraySize >= SupportedTypes::ArraySizeLimit) {
          os << "for(unsigned short i=0;i!=" << ev.arraySize << ";++i){\n";
          os << "const auto name = \"" << evname
             << "[\" +std::to_string(i)+\"]\";\n";
          os << "mg.addExternalStateVariable(name, "  //
             << as_string(flag) << ", "
             << "0,d->s0.external_state_variables + " << evoffset << " + i, "
             << "dt, d->s1.external_state_variables + " << evoffset << " + i, "
             << "false);\n";
          os << "}\n";
          evoffset += SupportedTypes::TypeSize(ev.arraySize, flag);
        } else {
          for (unsigned short i = 0; i != ev.arraySize; ++i) {
            os << "mg.addExternalStateVariable("
               << "\"" << evname << "[" << i << "]\", "  //
               << as_string(flag) << ", "
               << "0, d->s0.external_state_variables + " << evoffset << ", "
               << "dt, d->s1.external_state_variables + " << evoffset << ", "
               << "false);\n";
            evoffset += SupportedTypes::TypeSize(flag);
          }
        }
      }
    }
    os << "mg.generate(\"" + name + "\");\n"
       << "static_cast<void>(TVectorSize); // remove gcc warning\n"
       << "static_cast<void>(StensorSize); // remove gcc warning\n"
       << "static_cast<void>(TensorSize);  // remove gcc warning\n"
       << "} catch(std::exception& mtest_generation_exception){\n"
       << "std::cerr << \"MTest file generation failed: \" << "
       << "mtest_generation_exception.what() << \"\\n\";\n"
       << "} catch(...){\n"
       << "std::cerr << \"MTest file generation failed\\n\";"
       << "}\n";
  }  // end of generateMTestFile

  std::string GenericBehaviourInterface::getLibraryName(
      const BehaviourDescription& bd) const {
    if (bd.getLibrary().empty()) {
      if (!bd.getMaterialName().empty()) {
        return bd.getMaterialName() + "-generic";
      } else {
        return "Behaviour";
      }
    }
    return bd.getLibrary() + "-generic";
  }  // end of getLibraryName

  std::string GenericBehaviourInterface::getFunctionNameBasis(
      const std::string& n) const {
    return n;
  }  // end of getFunctionName

  std::string GenericBehaviourInterface::getFunctionNameForHypothesis(
      const std::string& n, const Hypothesis h) const {
    return n + "_" + ModellingHypothesis::toString(h);
  }  // end of getFunctionNameForHypothesis

  void GenericBehaviourInterface::writeBehaviourConstructorHeader(
      std::ostream& os,
      const BehaviourDescription& bd,
      const Hypothesis,
      const std::string& initStateVarsIncrements) const {
    os << "/*\n"
       << " * \\brief constructor for the " << this->getInterfaceName()
       << " interface\n"
       << " * \\param[in] mgb_d: behaviour data\n"
       << " */\n"
       << bd.getClassName() << "(const mfront::gb::BehaviourData& mgb_d)\n";
    if (bd.useQt()) {
      os << ": " << bd.getClassName()
         << "BehaviourData<hypothesis, NumericType, use_qt>(mgb_d),\n"
         << bd.getClassName()
         << "IntegrationData<hypothesis, NumericType, use_qt>(mgb_d)";
    } else {
      os << ": " << bd.getClassName()
         << "BehaviourData<hypothesis, NumericType, false>(mgb_d),\n"
         << bd.getClassName()
         << "IntegrationData<hypothesis, NumericType, false>(mgb_d)";
    }
    if (!initStateVarsIncrements.empty()) {
      os << ",\n" << initStateVarsIncrements;
    }
  }  // end of writeBehaviourConstructorHeader

  static void GenericBehaviourInterface_initializeVariable(
      std::ostream& os,
      const SupportedTypes::TypeSize& offset,
      const VariableDescription& v,
      const std::string& n,
      const std::string& src) {
<<<<<<< HEAD
    auto o = offset;
    const auto s = SupportedTypes::getTypeSize(v.type, 1);
    if (v.arraySize == 1) {
=======
    if(v.arraySize == 1){
>>>>>>> 91c05097
      if (v.isScalar()) {
        os << "this->" << n << " = " << src << "[" << o << "];\n";
      } else {
        os << "this-> " << n << " = tfel::math::map<" << v.type << ">(";
        if (!o.isNull()) {
          os << src << "+" << o;
        } else {
          os << src;
        }
        os << ");\n";
      }
<<<<<<< HEAD
      o += s;
    } else {
      for (unsigned short idx = 0; idx != v.arraySize; ++idx) {
        if (v.isScalar()) {
          os << "this->" << n << "[" << idx << "] = "  //
             << src << "[" << o << "];\n";
        } else {
          os << "this->" << n << "[" << idx << "] = "  //
             << "tfel::math::map<" << v.type << ">(";
          if (!o.isNull()) {
            os << src << "+" << o;
=======
    } else {
      auto odv = o;
      for(unsigned short idx = 0; idx != v.arraySize; ++idx){
        if (v.isScalar()) {
          os << "this->" << n << "[" << idx << "] = " << src << "[" << odv << "];\n";
        } else {
          os << "this-> " << n << "[" << idx << "] = tfel::math::map<" << v.type << ">(";
          if (!odv.isNull()) {
            os << src << "+" << odv;
>>>>>>> 91c05097
          } else {
            os << src;
          }
          os << ");\n";
        }
<<<<<<< HEAD
        o += s;
=======
        odv += SupportedTypes::getTypeSize(v.type, 1u);
>>>>>>> 91c05097
      }
    }
  }  // end of GenericBehaviourInterface_initializeVariable

  void GenericBehaviourInterface::writeBehaviourConstructorBody(
      std::ostream& os,
      const BehaviourDescription& bd,
      const Hypothesis h) const {
    auto throw_if = [](const bool b, std::string_view msg) {
      if (b) {
        tfel::raise(
            "GenericBehaviourInterface::writeBehaviourConstructorBody: " +
            std::string(msg));
      }
    };
    // setting driving variables and thermodynamic forces
    const auto type = bd.getBehaviourType();
    auto odv = SupportedTypes::TypeSize{};
    auto oth = SupportedTypes::TypeSize{};
    for (const auto& mv : bd.getMainVariables()) {
      const auto& dv = mv.first;
      const auto& th = mv.second;
<<<<<<< HEAD
      throw_if(dv.arraySize != th.arraySize,
               "the gradient '" + dv.name + "' and the thermodynamic force '" +
                   th.name + "' must have the same array size (" +
                   std::to_string(dv.arraySize) + " vs " +
                   std::to_string(th.arraySize) + ")");
      const auto s = SupportedTypes::getTypeSize(dv.type, 1);
=======
      if(th.arraySize != dv.arraySize){
        tfel::raise("the array size of thermodynamic force '" + th.name + "' is not "
                    "the same as the array size of gradient '" + dv.name + "'");
      }
      const auto s = SupportedTypes::getTypeSize(dv.type, dv.arraySize);
>>>>>>> 91c05097
      // driving variable
      const auto dvname =
          Gradient::isIncrementKnown(dv) ? dv.name : dv.name + "0";
      GenericBehaviourInterface_initializeVariable(os, odv, dv, dvname,
                                                   "mgb_d.s0.gradients");
      if (!Gradient::isIncrementKnown(dv)) {
        if (dv.arraySize == 1) {
          if (dv.isScalar()) {
            if (bd.useQt()) {
              os << "this->" << dv.name << "1 = " << dv.type
                 << "(mgb_d.s1.gradients[" << odv << "]);\n";
            } else {
              os << "this->" << dv.name << "1 = mgb_d.s1.gradients[" << odv
                 << "];\n";
            }
          } else {
            if (!odv.isNull()) {
              os << "tfel::fsalgo::copy<" << s << ">::exe("
                 << "mgb_d.s1.gradients+" << odv << ","
                 << "this->" << dv.name << "1.begin());\n";
            } else {
              os << "tfel::fsalgo::copy<" << s << " >::exe("
                 << "mgb_d.s1.gradients,"
                 << "this->" << dv.name << "1.begin());\n";
            }
          }
          odv += s;
        } else {
          for (unsigned short idx = 0; idx != dv.arraySize; ++idx) {
            if (dv.isScalar()) {
              if (bd.useQt()) {
                os << "this->" << dv.name << "1[" << idx << "] = " << dv.type
                   << "(mgb_d.s1.gradients[" << odv << "]);\n";
              } else {
                os << "this->" << dv.name << "1[" << idx
                   << "] = mgb_d.s1.gradients[" << odv << "];\n";
              }
            } else {
              if (!odv.isNull()) {
                os << "tfel::fsalgo::copy<" << s << ">::exe("
                   << "mgb_d.s1.gradients+" << odv << ","
                   << "this->" << dv.name << "1[" << idx << "].begin());\n";
              } else {
                os << "tfel::fsalgo::copy<" << s << " >::exe("
                   << "mgb_d.s1.gradients,"
                   << "this->" << dv.name << "1[" << idx << "].begin());\n";
              }
            }
            odv += s;
          }
        }
      } else {
<<<<<<< HEAD
        if (dv.arraySize == 1) {
          if (dv.isScalar()) {
            os << "this->d" << dv.name << " = "
               << "mgb_d.s1.gradients[" << odv << "] - "
               << "mgb_d.s0.gradients[" << odv << "];\n";
          } else {
            if (!odv.isNull()) {
              os << "tfel::fsalgo::transform<" << s << ">::exe("
                 << "mgb_d.s1.gradients+" << odv << ","
                 << "mgb_d.s0.gradients+" << odv << ","
                 << "this->d" << dv.name << ".begin(),std::minus<real>());\n";
            } else {
              os << "tfel::fsalgo::transform<" << s << ">::exe("
                 << "mgb_d.s1.gradients,"
                 << "mgb_d.s0.gradients,"
                 << "this->d" << dv.name << ".begin(),std::minus<real>());\n";
            }
          }
          odv += s;
        } else {
          for (unsigned short idx = 0; idx != dv.arraySize; ++idx) {
            if (dv.isScalar()) {
              os << "this->d" << dv.name << "[" << idx << "] = "
                 << "mgb_d.s1.gradients[" << odv << "] - "
                 << "mgb_d.s0.gradients[" << odv << "];\n";
            } else {
              if (!odv.isNull()) {
                os << "tfel::fsalgo::transform<" << s << ">::exe("
                   << "mgb_d.s1.gradients+" << odv << ","
                   << "mgb_d.s0.gradients+" << odv << ","
                   << "this->d" << dv.name << "[" << idx << "].begin(),"
                   << "std::minus<real>());\n";
              } else {
                os << "tfel::fsalgo::transform<" << s << ">::exe("
                   << "mgb_d.s1.gradients,"
                   << "mgb_d.s0.gradients,"
                   << "this->d" << dv.name << "[" << idx
                   << "].begin(),std::minus<real>());\n";
              }
            }
            odv += s;
=======
        if(dv.arraySize == 1){
          if (dv.isScalar()) {
            os << "this->d" << dv.name << " = "
              << "mgb_d.s1.gradients[" << odv << "] - "
              << "mgb_d.s0.gradients[" << odv << "];\n";
          } else {
            if (!odv.isNull()) {
              os << "tfel::fsalgo::transform<" << s << ">::exe("
                << "mgb_d.s1.gradients+" << odv << ","
                << "mgb_d.s0.gradients+" << odv << ","
                << "this->d" << dv.name << ".begin(),std::minus<real>());\n";
            } else {
              os << "tfel::fsalgo::transform<" << s << ">::exe("
                << "mgb_d.s1.gradients,"
                << "mgb_d.s0.gradients,"
                << "this->d" << dv.name << ".begin(),std::minus<real>());\n";
            }
          }
        } else {
          auto lodv = odv; // local offset
          const auto ls = SupportedTypes::getTypeSize(dv.type, 1);
          for(unsigned short idx = 0; idx != dv.arraySize; ++idx){
            if (dv.isScalar()) {
              os << "this->d" << dv.name << "[" << idx << "] = "
                 << "mgb_d.s1.gradients[" << idx << "] - "
                 << "mgb_d.s0.gradients[" << idx << "];\n";
            } else {
              if (!lodv.isNull()) {
                os << "tfel::fsalgo::transform<" << ls << ">::exe("
                   << "mgb_d.s1.gradients+" << lodv << ","
                   << "mgb_d.s0.gradients+" << lodv << ","
                   << "this->d" << dv.name << "[" << idx << "].begin(),std::minus<real>());\n";
              } else {
                os << "tfel::fsalgo::transform<" << ls << ">::exe("
                   << "mgb_d.s1.gradients,"
                   << "mgb_d.s0.gradients,"
                   << "this->d" << dv.name << "[" << idx << "].begin(),std::minus<real>());\n";
              }
            }
            lodv += SupportedTypes::getTypeSize(dv.type, 1);
>>>>>>> 91c05097
          }
        }
      }
    }
    if (bd.requiresStressFreeExpansionTreatment(h)) {
      os << "std::pair<StressFreeExpansionType,StressFreeExpansionType> "
            "mgb_dl01_l0;\n"
         << "this->computeStressFreeExpansion(mgb_dl01_l0);\n";
      if (type == BehaviourDescription::STANDARDSTRAINBASEDBEHAVIOUR) {
        if (bd.isStrainMeasureDefined()) {
          const auto ms = bd.getStrainMeasure();
          if ((ms == BehaviourDescription::LINEARISED) ||
              (ms == BehaviourDescription::GREENLAGRANGE)) {
            os << "this->eto  -= mgb_dl01_l0.first;\n"
               << "this->deto -= mgb_dl01_l0.second-mgb_dl01_l0.first;\n";
          } else if (ms == BehaviourDescription::HENCKY) {
            os << "this->eto[0]  -= strain(std::log(1+mgb_dl01_l0.first[0]));\n"
               << "this->eto[1]  -= strain(std::log(1+mgb_dl01_l0.first[1]));\n"
               << "this->eto[2]  -= strain(std::log(1+mgb_dl01_l0.first[2]));\n"
               << "this->deto[0] -= "
                  "strain(std::log((1+mgb_dl01_l0.second[0])/"
                  "(1+mgb_dl01_l0.first[0])));\n"
               << "this->deto[1] -= "
                  "strain(std::log((1+mgb_dl01_l0.second[1])/"
                  "(1+mgb_dl01_l0.first[1])));\n"
               << "this->deto[2] -= "
                  "strain(std::log((1+mgb_dl01_l0.second[2])/"
                  "(1+mgb_dl01_l0.first[2])));\n";
          } else {
            throw_if(true, "unsupported finite strain strategy");
          }
        } else {
          os << "this->eto  -= mgb_dl01_l0.first;\n"
             << "this->deto -= mgb_dl01_l0.second-mgb_dl01_l0.first;\n";
        }
      }
    }
  }  // end of writeBehaviourConstructorBody

  void GenericBehaviourInterface::writeBehaviourDataConstructor(
      std::ostream& os,
      const Hypothesis h,
      const BehaviourDescription& bd) const {
    // write variable initializer
    // this is captured for gcc 4.7.2
    auto wvi = [&os](bool& first, const VariableDescription& v,
                     const std::string& src, const SupportedTypes::TypeSize& o,
                     const std::string& eo) {
      if (v.arraySize != 1u) {
        return;
      }
      os << (first ? "\n: " : ",\n");
      if (v.isScalar()) {
        if (eo.empty()) {
          os << v.name << "(" << src << "[" << o << "])";
        } else {
          os << v.name << "(" << src << "[" << eo << "+" << o << "])";
        }
      } else {
        if (eo.empty()) {
          os << v.name << "(tfel::math::map<" << v.type << ">(" << src << " + "
             << o << "))";
        } else {
          os << v.name << "(tfel::math::map<" << v.type << ">(" << src << " + "
             << eo << " " << o << "))";
        }
      }
      first = false;
    };  // end of wvi
    auto wvci = [&wvi, this](bool& first,
                             const VariableDescriptionContainer& vs,
                             const std::string& src, const std::string& eo) {
      auto o = SupportedTypes::TypeSize{};
      for (const auto& v : vs) {
        wvi(first, v, src, o, eo);
        o += this->getTypeSize(v.type, v.arraySize);
      }
    };  // end of wvci
    // write variable initializer
    // this is captured for gcc 4.7.2
    auto wvi2 = [&os, &bd](const VariableDescription& v, const std::string& src,
                           const SupportedTypes::TypeSize& c,
                           const std::string& eo) {
      auto get_offset = [&eo](const SupportedTypes::TypeSize o) {
        std::ostringstream out;
        out << o;
        if (!eo.empty()) {
          return eo + '+' + out.str();
        }
        return out.str();
      };
      auto o = c;
      if (v.arraySize == 1u) {
        return;
      }
      if (bd.useDynamicallyAllocatedVector(v.arraySize)) {
        os << "this->" << v.name << ".resize(" << v.arraySize << ");\n";
        os << "for(unsigned short idx=0; idx != " << v.arraySize
           << "; ++idx){\n";
        if (v.isScalar()) {
          os << "this->" << v.name << "[idx] = " << v.type << "{" << src << "["
             << get_offset(o) << "+idx]};\n";
        } else {
          os << "this->" << v.name << "[idx] = tfel::math::map<" << v.type
             << ">(" << src << " + " << get_offset(o) << "+idx * "
             << SupportedTypes::getTypeSize(v.type, 1u) << ");\n";
        }
        os << "}\n";
      } else {
        for (unsigned short index = 0; index != v.arraySize; ++index) {
          if (v.isScalar()) {
            os << "this->" << v.name << "[" << index << "] = " << v.type << "{"
               << src << "[" << get_offset(o) << "]};\n";
          } else {
            os << "this->" << v.name << "[" << index << "] = tfel::math::map<"
               << v.type << ">(" << src << " + " << get_offset(o) << ");\n";
          }
          o += SupportedTypes::getTypeSize(v.type, 1u);
        }
      }
    };  // end of wvi2
    auto wvci2 = [&wvi2, this](const VariableDescriptionContainer& vs,
                               const std::string& src, const std::string& eo) {
      auto o = SupportedTypes::TypeSize{};
      for (const auto& v : vs) {
        wvi2(v, src, o, eo);
        o += this->getTypeSize(v.type, v.arraySize);
      }
    };  // end of wvci2
    const auto& d = bd.getBehaviourData(h);
    os << "/*\n"
       << " * \\brief constructor for the " << this->getInterfaceName()
       << " interface\n"
       << " * \\param[in] mgb_d: behaviour data\n"
       << " */\n"
       << bd.getClassName()
       << "BehaviourData(const mfront::gb::BehaviourData& mgb_d)";
    auto first = true;
    const auto mprops = this->buildMaterialPropertiesList(bd, h);
    auto ioffset = mprops.second;
    auto mps_offset = std::string{};
    auto emps_offset = std::string{};
    if ((bd.getAttribute(BehaviourDescription::requiresStiffnessTensor,
                         false)) ||
        (bd.getAttribute(
            BehaviourDescription::requiresThermalExpansionCoefficientTensor,
            false))) {
      mps_offset =
          "mfront::gb::ThermoElasticMaterialPropertiesNumber<hypothesis,";
      if (bd.getAttribute(BehaviourDescription::requiresStiffnessTensor,
                          false)) {
        emps_offset = "mfront::gb::ElasticMaterialPropertiesNumber<hypothesis,";
        if (bd.getElasticSymmetryType() == mfront::ISOTROPIC) {
          mps_offset += "true, true";
          emps_offset += "true";
        } else if (bd.getElasticSymmetryType() == mfront::ORTHOTROPIC) {
          mps_offset += "true, false";
          emps_offset += "false";
        } else {
          tfel::raise(
              "GenericBehaviourInterface::writeBehaviourDataConstructor:"
              "unsupported elastic symmetry type");
        }
        emps_offset += ">::value";
      } else {
        mps_offset += "false, false";
      }
      if (bd.getAttribute(
              BehaviourDescription::requiresThermalExpansionCoefficientTensor,
              false)) {
        if (bd.getSymmetryType() == mfront::ISOTROPIC) {
          mps_offset += ", true, true";
        } else if (bd.getSymmetryType() == mfront::ORTHOTROPIC) {
          mps_offset += ", true, false";
        } else {
          tfel::raise(
              "GenericBehaviourInterface::writeBehaviourDataConstructor:"
              "unsupported elastic symmetry type");
        }
      } else {
        mps_offset += ", false, false";
      }
      mps_offset += ">::value";
    }
    for (const auto& mp : d.getMaterialProperties()) {
      const auto& m =
          findBehaviourMaterialProperty(mprops.first, mp.getExternalName());
      auto offset = m.offset;
      offset -= ioffset;
      wvi(first, mp, "mgb_d.s1.material_properties", offset, mps_offset);
    }
    wvci(first, d.getPersistentVariables(), "mgb_d.s0.internal_state_variables",
         "");
    wvci(first, d.getExternalStateVariables(),
         "mgb_d.s0.external_state_variables", "");
    os << "\n{\n";
    //
    auto oth = SupportedTypes::TypeSize{};
    for (const auto& mv : bd.getMainVariables()) {
      const auto& th = mv.second;
      GenericBehaviourInterface_initializeVariable(
          os, oth, th, th.name, "mgb_d.s0.thermodynamic_forces");
      oth += SupportedTypes::getTypeSize(th.type, th.arraySize);
    }
    //
    for (const auto& mp : d.getMaterialProperties()) {
      const auto& m =
          findBehaviourMaterialProperty(mprops.first, mp.getExternalName());
      auto offset = m.offset;
      offset -= ioffset;
      wvi2(mp, "mgb_d.s1.material_properties", offset, mps_offset);
    }
    wvci2(d.getPersistentVariables(), "mgb_d.s0.internal_state_variables", "");
    wvci2(d.getExternalStateVariables(), "mgb_d.s0.external_state_variables",
          "");
    if (bd.getAttribute(BehaviourDescription::requiresStiffnessTensor, false)) {
      if (bd.getElasticSymmetryType() == mfront::ISOTROPIC) {
        const auto stac = [&bd] {
          if (bd.getAttribute(
                  BehaviourDescription::requiresUnAlteredStiffnessTensor,
                  false)) {
            return "StiffnessTensorAlterationCharacteristic::UNALTERED";
          }
          return "StiffnessTensorAlterationCharacteristic::ALTERED";
        }();
        os << "computeIsotropicStiffnessTensor"
           << "<hypothesis," << stac << ",stress,real>(this->D,"
           << "mgb_d.s1.material_properties[0],\n"
           << "mgb_d.s1.material_properties[1]);\n";
      } else if (bd.getElasticSymmetryType() == mfront::ORTHOTROPIC) {
        if (bd.getAttribute(
                BehaviourDescription::requiresUnAlteredStiffnessTensor,
                false)) {
          os << "mfront::gb::computeOrthotropicUnAlteredElasticStiffnessTensor<"
                "hypothesis>(this->D,"
             << "mgb_d.s1.material_properties);\n";
        } else {
          os << "mfront::gb::computeOrthotropicAlteredElasticStiffnessTensor<"
                "hypothesis>(this->D,"
             << "mgb_d.s1.material_properties);\n";
        }
      } else {
        tfel::raise(
            "GenericBehaviourInterface::writeBehaviourDataConstructor:"
            "unsupported symmetry type");
      }
    }
    if (bd.getAttribute(
            BehaviourDescription::requiresThermalExpansionCoefficientTensor,
            false)) {
      auto eoffset = std::string{};
      if (bd.getAttribute(BehaviourDescription::requiresStiffnessTensor,
                          false)) {
        eoffset = "mgb_eoffset";
        os << "constexpr auto mgb_eoffset = " << emps_offset << ";\n";
      }
      if (bd.getSymmetryType() == mfront::ISOTROPIC) {
        if (eoffset.empty()) {
          os << "this->A = mgb_d.s1.material_properties[0] * "
             << "ThermalExpansionCoefficientTensor::Id();\n";
        } else {
          os << "this->A = mgb_d.s1.material_properties[" << eoffset << "] * "
             << "ThermalExpansionCoefficientTensor::Id();\n";
        }
      } else if (bd.getSymmetryType() == mfront::ORTHOTROPIC) {
        os << "this->A = "
              "ThermalExpansionCoefficientTensor(thermalexpansion(0));\n";
        if (eoffset.empty()) {
          os << "this->A[0] = "
                "thermalexpansion(mgb_d.s1.material_properties[0]);\n"
             << "this->A[1] = "
                "thermalexpansion(mgb_d.s1.material_properties[1]);\n"
             << "this->A[2] = "
                "thermalexpansion(mgb_d.s1.material_properties[2]);\n";
        } else {
          os << "this->A[0] = thermalexpansion(mgb_d.s1.material_properties["
             << eoffset << "]);\n"
             << "this->A[1] = thermalexpansion(mgb_d.s1.material_properties["
             << eoffset << "+1]);\n"
             << "this->A[2] = thermalexpansion(mgb_d.s1.material_properties["
             << eoffset << "+2]);\n";
        }
      } else {
        tfel::raise(
            "GenericBehaviourInterface::writeBehaviourDataConstructor:"
            "unsupported symmetry type");
      }
      os << ";\n";
    }
    os << "}\n\n";
  }  // end of writeBehaviourDataConstructor

  void GenericBehaviourInterface::writeIntegrationDataConstructor(
      std::ostream& os,
      const Hypothesis h,
      const BehaviourDescription& bd) const {
    const auto& evs = bd.getBehaviourData(h).getExternalStateVariables();
    os << "/*\n"
       << " * \\brief constructor for the " << this->getInterfaceName()
       << " interface\n"
       << " * \\param[in] mgb_d: behaviour data\n"
       << " */\n"
       << bd.getClassName()
       << "IntegrationData(const mfront::gb::BehaviourData& mgb_d)\n"
       << ": dt(mgb_d.dt)";
    auto o = SupportedTypes::TypeSize{};
    for (const auto& ev : evs) {
      if ((ev.arraySize != 1u) || (!ev.isScalar())) {
        o += this->getTypeSize(ev.type, ev.arraySize);
        continue;
      }
      os << ",\nd" << ev.name << "(mgb_d.s1.external_state_variables[" << o
         << "]-"
         << "mgb_d.s0.external_state_variables[" << o << "])";
      o += this->getTypeSize(ev.type, ev.arraySize);
    }
    os << "\n{\n";
    o = SupportedTypes::TypeSize{};
    for (const auto& ev : evs) {
      if ((ev.arraySize == 1u) && (ev.isScalar())) {
        o += this->getTypeSize(ev.type, ev.arraySize);
        continue;
      }
      if (ev.arraySize == 1u) {
        os << "this->d" << ev.name << " = "
           << "tfel::math::map<" << ev.type
           << ">(mgb_d.s1.external_state_variables + " << o << ")"
           << " - tfel::math::map<" << ev.type
           << ">(mgb_d.s0.external_state_variables + " << o << ");\n";
        o += this->getTypeSize(ev.type, ev.arraySize);
      } else {
        if (bd.useDynamicallyAllocatedVector(ev.arraySize)) {
          const auto s = this->getTypeSize(ev.type, 1u);
          os << "this->d" << ev.name << ".resize(" << ev.arraySize << ");\n";
          os << "for(unsigned short idx=0; idx != " << ev.arraySize
             << "; ++idx){\n";
          os << "this->d" << ev.name << "[idx] = "
             << "tfel::math::map<" << ev.type
             << ">(mgb_d.s1.external_state_variables + " << o << " + idx * "
             << s << ")"
             << " - tfel::math::map<" << ev.type
             << ">(mgb_d.s0.external_state_variables + " << o << " + idx * "
             << s << ");\n";
          os << "}\n";
          o += this->getTypeSize(ev.type, ev.arraySize);
        } else {
          for (int index = 0; index != ev.arraySize; ++index) {
            os << "this->d" << ev.name << "[" << index << "] = "
               << "tfel::math::map<" << ev.type
               << ">(mgb_d.s1.external_state_variables + " << o << ") - "
               << "tfel::math::map<" << ev.type
               << ">(mgb_d.s0.external_state_variables + " << o << ");\n";
            o += SupportedTypes::getTypeSize(ev.type, 1u);
          }
        }
      }
    }
    os << "}\n\n";
  }  // end of writeIntegrationDataConstructor

  void GenericBehaviourInterface::writeBehaviourDataMainVariablesSetters(
      std::ostream&, const BehaviourDescription&) const {
  }  // end of writeBehaviourDataMainVariablesSetters

  void GenericBehaviourInterface::writeIntegrationDataMainVariablesSetters(
      std::ostream&, const BehaviourDescription&) const {
  }  // end of writeIntegrationDataMainVariablesSetters

  void GenericBehaviourInterface::exportMechanicalData(
      std::ostream& os,
      const Hypothesis h,
      const BehaviourDescription& bd) const {
    auto export_variable = [this, &bd, &os](const VariableDescription& v,
                                            const char* const dest,
                                            const SupportedTypes::TypeSize o) {
      auto do_export = [&bd, &v, &os, &dest](
                           const SupportedTypes::TypeSize offset,
                           const auto& n) {
        if (v.isScalar()) {
          if (bd.useQt()) {
            os << "mbg_s1." << dest << "[" << offset << "] = "
               << "tfel::math::base_type_cast(" << n << ");\n";
          } else {
            os << "mbg_s1." << dest << "[" << offset << "] = " << n << ";\n";
          }
        } else {
          if (offset.isNull()) {
            os << "tfel::math::map<" << v.type << ">(mbg_s1." << dest
               << ") = " << n << ";\n";
          } else {
            os << "tfel::math::map<" << v.type << ">(mbg_s1." << dest << " + "
               << offset << ") = " << n << ";\n";
          }
        }
      };
      if (v.arraySize == 1u) {
        do_export(o, "this->" + v.name);
      } else {
        auto c = o;
        for (unsigned short idx = 0; idx != v.arraySize; ++idx) {
          do_export(c, "this->" + v.name + "[" + std::to_string(idx) + "]");
          c += this->getTypeSize(v.type, 1u);
        }
      }
    };
    const auto& d = bd.getBehaviourData(h);
    os << "TFEL_HOST_DEVICE void exportStateData(mfront::gb::State& mbg_s1) "
          "const\n";
    os << "{\n";
    os << "using namespace tfel::math;\n";
    auto o = SupportedTypes::TypeSize{};
    for (const auto& v : bd.getMainVariables()) {
      const auto& th = v.second;
      export_variable(th, "thermodynamic_forces", o);
      o += SupportedTypes::getTypeSize(th.type, th.arraySize);
    }
    o = SupportedTypes::TypeSize{};
    for (const auto& iv : d.getPersistentVariables()) {
      export_variable(iv, "internal_state_variables", o);
      o += SupportedTypes::getTypeSize(iv.type, iv.arraySize);
    }
    os << "} // end of exportStateData\n\n";
  }  // end of exportMechanicalData

  void GenericBehaviourInterface::writeBehaviourInitializeFunctions(
      std::ostream& os,
      const BehaviourDescription& bd,
      const Hypothesis h) const {
    auto initializeVariablesFromArrayOfValues =
        [&os](const std::vector<VariableDescription>& variables) {
          auto o = SupportedTypes::TypeSize{};
          for (const auto& v : variables) {
            if (v.arraySize == 1u) {
              if (v.getTypeFlag() == SupportedTypes::SCALAR) {
                os << "auto&& " << v.name;
              } else {
                os << "const auto " << v.name;
              }
              os << " = tfel::math::map<" << v.type
                 << ">(mfront_initialize_function_inputs + " << o << ");\n";
            } else {
              os << "const auto " << v.name
                 << " = tfel::math::map_array<const tfel::math::fsarray<"
                 << v.arraySize << "," << v.type
                 << ">>(mfront_initialize_function_inputs + " << o << ");\n";
            }
            o += v.getTypeSize();
          }
        };
    const auto& d = bd.getBehaviourData(h);
    for (const auto& [n, c] : d.getInitializeFunctions()) {
      const auto& initialize_function_variables =
          c.attributes.at(CodeBlock::used_initialize_function_variables)
              .get<std::vector<VariableDescription>>();
      os << "void execute" << n
         << "InitializeFunction(const NumericType* const ";
      if (!initialize_function_variables.empty()) {
        os << "mfront_initialize_function_inputs){\n";
      } else {
        os << "){\n";
      }
      os << "using namespace std;\n"
         << "using namespace tfel::math;\n"
         << "using namespace tfel::material;\n";
      writeMaterialLaws(os, bd.getMaterialLaws());
      if (!initialize_function_variables.empty()) {
        initializeVariablesFromArrayOfValues(initialize_function_variables);
      }
      os << c.code << '\n'
         << "} // end of execute" << n << "InitializeFunction\n\n";
    }
  }  // end of writeBehaviourInitializeFunctions

  void GenericBehaviourInterface::writeBehaviourPostProcessings(
      std::ostream& os,
      const BehaviourDescription& bd,
      const Hypothesis h) const {
    auto initializeVariablesFromArrayOfValues =
        [&os](const std::vector<VariableDescription>& variables) {
          auto o = SupportedTypes::TypeSize{};
          for (const auto& v : variables) {
            if (v.arraySize == 1u) {
              if (v.getTypeFlag() == SupportedTypes::SCALAR) {
                os << "auto&& " << v.name;
              } else {
                os << "auto " << v.name;
              }
              os << " = tfel::math::map<" << v.type
                 << ">(mfront_postprocessing_outputs + " << o << ");\n";
            } else {
              os << "auto " << v.name
                 << " = tfel::math::map_array<tfel::math::fsarray<"
                 << v.arraySize << "," << v.type
                 << ">>(mfront_postprocessing_outputs + " << o << ");\n";
            }
            o += v.getTypeSize();
          }
        };
    const auto& d = bd.getBehaviourData(h);
    for (const auto& [n, c] : d.getPostProcessings()) {
      const auto& postprocessing_variables =
          c.attributes.at(CodeBlock::used_postprocessing_variables)
              .get<std::vector<VariableDescription>>();
      os << "void execute" << n << "PostProcessing(NumericType* const "
         << "mfront_postprocessing_outputs,\n"
         << "const BehaviourData& initial_state){\n"
         << "using namespace std;\n"
         << "using namespace tfel::math;\n"
         << "using namespace tfel::material;\n"
         << "static_cast<void>(initial_state);\n";
      writeMaterialLaws(os, bd.getMaterialLaws());
      initializeVariablesFromArrayOfValues(postprocessing_variables);
      os << c.code << '\n'
         << "} // end of execute" << n << "PostProcessing\n\n";
    }
  }  // end of writeBehaviourPostProcessings

  GenericBehaviourInterface::~GenericBehaviourInterface() = default;

}  // end of namespace mfront<|MERGE_RESOLUTION|>--- conflicted
+++ resolved
@@ -1755,17 +1755,11 @@
 
   static void GenericBehaviourInterface_initializeVariable(
       std::ostream& os,
-      const SupportedTypes::TypeSize& offset,
+      const SupportedTypes::TypeSize& o,
       const VariableDescription& v,
       const std::string& n,
       const std::string& src) {
-<<<<<<< HEAD
-    auto o = offset;
-    const auto s = SupportedTypes::getTypeSize(v.type, 1);
-    if (v.arraySize == 1) {
-=======
     if(v.arraySize == 1){
->>>>>>> 91c05097
       if (v.isScalar()) {
         os << "this->" << n << " = " << src << "[" << o << "];\n";
       } else {
@@ -1777,19 +1771,6 @@
         }
         os << ");\n";
       }
-<<<<<<< HEAD
-      o += s;
-    } else {
-      for (unsigned short idx = 0; idx != v.arraySize; ++idx) {
-        if (v.isScalar()) {
-          os << "this->" << n << "[" << idx << "] = "  //
-             << src << "[" << o << "];\n";
-        } else {
-          os << "this->" << n << "[" << idx << "] = "  //
-             << "tfel::math::map<" << v.type << ">(";
-          if (!o.isNull()) {
-            os << src << "+" << o;
-=======
     } else {
       auto odv = o;
       for(unsigned short idx = 0; idx != v.arraySize; ++idx){
@@ -1799,17 +1780,12 @@
           os << "this-> " << n << "[" << idx << "] = tfel::math::map<" << v.type << ">(";
           if (!odv.isNull()) {
             os << src << "+" << odv;
->>>>>>> 91c05097
           } else {
             os << src;
           }
           os << ");\n";
         }
-<<<<<<< HEAD
-        o += s;
-=======
         odv += SupportedTypes::getTypeSize(v.type, 1u);
->>>>>>> 91c05097
       }
     }
   }  // end of GenericBehaviourInterface_initializeVariable
@@ -1818,7 +1794,7 @@
       std::ostream& os,
       const BehaviourDescription& bd,
       const Hypothesis h) const {
-    auto throw_if = [](const bool b, std::string_view msg) {
+    auto throw_if = [](const bool b, const char* msg) {
       if (b) {
         tfel::raise(
             "GenericBehaviourInterface::writeBehaviourConstructorBody: " +
@@ -1832,115 +1808,37 @@
     for (const auto& mv : bd.getMainVariables()) {
       const auto& dv = mv.first;
       const auto& th = mv.second;
-<<<<<<< HEAD
-      throw_if(dv.arraySize != th.arraySize,
-               "the gradient '" + dv.name + "' and the thermodynamic force '" +
-                   th.name + "' must have the same array size (" +
-                   std::to_string(dv.arraySize) + " vs " +
-                   std::to_string(th.arraySize) + ")");
-      const auto s = SupportedTypes::getTypeSize(dv.type, 1);
-=======
       if(th.arraySize != dv.arraySize){
         tfel::raise("the array size of thermodynamic force '" + th.name + "' is not "
                     "the same as the array size of gradient '" + dv.name + "'");
       }
       const auto s = SupportedTypes::getTypeSize(dv.type, dv.arraySize);
->>>>>>> 91c05097
       // driving variable
       const auto dvname =
           Gradient::isIncrementKnown(dv) ? dv.name : dv.name + "0";
       GenericBehaviourInterface_initializeVariable(os, odv, dv, dvname,
                                                    "mgb_d.s0.gradients");
       if (!Gradient::isIncrementKnown(dv)) {
-        if (dv.arraySize == 1) {
-          if (dv.isScalar()) {
-            if (bd.useQt()) {
-              os << "this->" << dv.name << "1 = " << dv.type
-                 << "(mgb_d.s1.gradients[" << odv << "]);\n";
-            } else {
-              os << "this->" << dv.name << "1 = mgb_d.s1.gradients[" << odv
-                 << "];\n";
-            }
+        if (dv.isScalar()) {
+          if (bd.useQt()) {
+            os << "this->" << dv.name << "1 = " << dv.type
+               << "(mgb_d.s1.gradients[" << odv << "]);\n";
           } else {
-            if (!odv.isNull()) {
-              os << "tfel::fsalgo::copy<" << s << ">::exe("
-                 << "mgb_d.s1.gradients+" << odv << ","
-                 << "this->" << dv.name << "1.begin());\n";
-            } else {
-              os << "tfel::fsalgo::copy<" << s << " >::exe("
-                 << "mgb_d.s1.gradients,"
-                 << "this->" << dv.name << "1.begin());\n";
-            }
+            os << "this->" << dv.name << "1 = mgb_d.s1.gradients[" << odv
+               << "];\n";
           }
-          odv += s;
-        } else {
-          for (unsigned short idx = 0; idx != dv.arraySize; ++idx) {
-            if (dv.isScalar()) {
-              if (bd.useQt()) {
-                os << "this->" << dv.name << "1[" << idx << "] = " << dv.type
-                   << "(mgb_d.s1.gradients[" << odv << "]);\n";
-              } else {
-                os << "this->" << dv.name << "1[" << idx
-                   << "] = mgb_d.s1.gradients[" << odv << "];\n";
-              }
-            } else {
-              if (!odv.isNull()) {
-                os << "tfel::fsalgo::copy<" << s << ">::exe("
-                   << "mgb_d.s1.gradients+" << odv << ","
-                   << "this->" << dv.name << "1[" << idx << "].begin());\n";
-              } else {
-                os << "tfel::fsalgo::copy<" << s << " >::exe("
-                   << "mgb_d.s1.gradients,"
-                   << "this->" << dv.name << "1[" << idx << "].begin());\n";
-              }
-            }
-            odv += s;
+        } else {
+          if (!odv.isNull()) {
+            os << "tfel::fsalgo::copy<" << s << ">::exe("
+               << "mgb_d.s1.gradients+" << odv << ","
+               << "this->" << dv.name << "1.begin());\n";
+          } else {
+            os << "tfel::fsalgo::copy<" << s << " >::exe("
+               << "mgb_d.s1.gradients,"
+               << "this->" << dv.name << "1.begin());\n";
           }
         }
       } else {
-<<<<<<< HEAD
-        if (dv.arraySize == 1) {
-          if (dv.isScalar()) {
-            os << "this->d" << dv.name << " = "
-               << "mgb_d.s1.gradients[" << odv << "] - "
-               << "mgb_d.s0.gradients[" << odv << "];\n";
-          } else {
-            if (!odv.isNull()) {
-              os << "tfel::fsalgo::transform<" << s << ">::exe("
-                 << "mgb_d.s1.gradients+" << odv << ","
-                 << "mgb_d.s0.gradients+" << odv << ","
-                 << "this->d" << dv.name << ".begin(),std::minus<real>());\n";
-            } else {
-              os << "tfel::fsalgo::transform<" << s << ">::exe("
-                 << "mgb_d.s1.gradients,"
-                 << "mgb_d.s0.gradients,"
-                 << "this->d" << dv.name << ".begin(),std::minus<real>());\n";
-            }
-          }
-          odv += s;
-        } else {
-          for (unsigned short idx = 0; idx != dv.arraySize; ++idx) {
-            if (dv.isScalar()) {
-              os << "this->d" << dv.name << "[" << idx << "] = "
-                 << "mgb_d.s1.gradients[" << odv << "] - "
-                 << "mgb_d.s0.gradients[" << odv << "];\n";
-            } else {
-              if (!odv.isNull()) {
-                os << "tfel::fsalgo::transform<" << s << ">::exe("
-                   << "mgb_d.s1.gradients+" << odv << ","
-                   << "mgb_d.s0.gradients+" << odv << ","
-                   << "this->d" << dv.name << "[" << idx << "].begin(),"
-                   << "std::minus<real>());\n";
-              } else {
-                os << "tfel::fsalgo::transform<" << s << ">::exe("
-                   << "mgb_d.s1.gradients,"
-                   << "mgb_d.s0.gradients,"
-                   << "this->d" << dv.name << "[" << idx
-                   << "].begin(),std::minus<real>());\n";
-              }
-            }
-            odv += s;
-=======
         if(dv.arraySize == 1){
           if (dv.isScalar()) {
             os << "this->d" << dv.name << " = "
@@ -1981,10 +1879,10 @@
               }
             }
             lodv += SupportedTypes::getTypeSize(dv.type, 1);
->>>>>>> 91c05097
           }
         }
       }
+      odv += s;
     }
     if (bd.requiresStressFreeExpansionTreatment(h)) {
       os << "std::pair<StressFreeExpansionType,StressFreeExpansionType> "
