## Makefile.am -- Process this file with automake to produce a Makefile.in file.

nobase_include_HEADERS= MFront/MFront.hxx                             \
			MFront/CodeBlock.hxx                          \
			MFront/MFrontConfig.hxx	                      \
			MFront/MFrontDebugMode.hxx	              \
			MFront/PerformanceProfiling.hxx               \
			MFront/PedanticMode.hxx	                      \
			MFront/MFrontLogStream.hxx                    \
			MFront/GenericData.hxx                        \
			MFront/FileDescription.hxx                    \
			MFront/MFrontLock.hxx                         \
			MFront/InitDSLs.hxx                           \
			MFront/InitInterfaces.hxx                     \
			MFront/InitAnalysers.hxx                      \
			MFront/MFrontHeader.hxx                       \
			MFront/AbstractDSL.hxx                        \
			MFront/DSLBase.hxx                            \
			MFront/DSLBase.ixx                            \
			MFront/AbstractBehaviourDSL.hxx               \
			MFront/BehaviourDSLCommon.hxx                 \
			MFront/BehaviourDSLCommon.ixx                 \
			MFront/BehaviourDSLBase.hxx                   \
			MFront/BehaviourDSLBase.ixx                   \
			MFront/DSLFactory.hxx                         \
			MFront/DSLProxy.hxx                           \
			MFront/DSLProxy.ixx                           \
			MFront/AbstractMaterialPropertyInterface.hxx  \
			MFront/MaterialPropertyInterfaceFactory.hxx   \
			MFront/MaterialPropertyInterfaceProxy.hxx     \
			MFront/MaterialPropertyInterfaceProxy.ixx     \
			MFront/AbstractBehaviourInterface.hxx         \
			MFront/BehaviourInterfaceProxy.hxx            \
			MFront/BehaviourInterfaceProxy.ixx            \
			MFront/BehaviourInterfaceFactory.hxx          \
			MFront/BehaviourAnalyser.hxx                  \
			MFront/BehaviourAnalyserProxy.hxx             \
			MFront/BehaviourAnalyserProxy.ixx             \
			MFront/BehaviourAnalyserFactory.hxx           \
			MFront/AbstractModelInterface.hxx             \
			MFront/ModelData.hxx                          \
			MFront/ModelInterfaceProxy.hxx                \
			MFront/ModelInterfaceProxy.ixx                \
			MFront/ModelInterfaceFactory.hxx              \
			MFront/ModelDSLCommon.hxx                     \
			MFront/ModelDSLBase.hxx                       \
			MFront/ModelDSLBase.ixx                       \
			MFront/MaterialPropertyDescription.hxx        \
			MFront/BehaviourAttribute.hxx                 \
			MFront/BehaviourData.hxx                      \
			MFront/BehaviourData.ixx                      \
			MFront/BehaviourDescription.hxx               \
			MFront/BehaviourDescription.ixx               \
			MFront/BehaviourSymmetryType.hxx              \
			MFront/InterfaceBase.hxx                      \
			MFront/DSLUtilities.hxx                       \
			MFront/SupportedTypes.hxx                     \
			MFront/SearchFile.hxx                         \
			MFront/DrivingVariable.hxx                    \
			MFront/ThermodynamicForce.hxx                 \
			MFront/BoundsDescription.hxx                  \
			MFront/VariableBoundsDescription.hxx          \
			MFront/VarHandler.hxx                         \
			MFront/StaticVarHandler.hxx                   \
			MFront/VariableDescription.hxx                \
			MFront/StaticVariableDescription.hxx          \
			MFront/LawFunction.hxx                        \
			MFront/DefaultDSLBase.hxx                     \
			MFront/DefaultDSL.hxx                         \
			MFront/DefaultCZMDSL.hxx                      \
			MFront/DefaultFiniteStrainDSL.hxx             \
			MFront/MaterialPropertyDSL.hxx                \
			MFront/ModelDSL.hxx                           \
			MFront/UMATInterfaceBase.hxx                  \
			MFront/MTestFileGeneratorBase.hxx             \
			MFront/UMATSmallStrainMTestFileGenerator.hxx  \
			MFront/UMATFiniteStrainMTestFileGenerator.hxx

nobase_noinst_HEADERS = MFront/IsotropicBehaviourDSLBase.hxx                       \
			MFront/IsotropicMisesCreepDSL.hxx                          \
			MFront/IsotropicStrainHardeningMisesCreepDSL.hxx           \
			MFront/IsotropicMisesPlasticFlowDSL.hxx                    \
			MFront/MultipleIsotropicMisesFlowsDSL.hxx                  \
			MFront/RungeKuttaDSL.hxx                                   \
			MFront/PerformanceProfiling.hxx			              \
			MFront/BehaviourBrick.hxx                                              \
			MFront/BehaviourBrickBase.hxx                                          \
			MFront/ElasticityBehaviourBrick.hxx                                    \
			MFront/BehaviourBrickFactory.hxx                                       \
			MFront/NonLinearSystemSolver.hxx                              \
			MFront/NonLinearSystemSolverBase.hxx                          \
			MFront/NonLinearSystemSolverFactory.hxx                       \
			MFront/NewtonRaphsonSolvers.hxx			              \
			MFront/BroydenSolvers.hxx				      \
			MFront/SecondBroydenSolver.hxx			              \
			MFront/LevenbergMarquardtSolvers.hxx		              \
			MFront/PowellDogLegAlgorithmBase.hxx		              \
			MFront/ImplicitDSLBase.hxx                                 \
			MFront/ImplicitDSL.hxx                                     \
			MFront/ImplicitDSLII.hxx                                   \
			MFront/ImplicitFiniteStrainDSL.hxx                         \
			MFront/NewtonRaphsonSolvers.hxx                               \
			MFront/FiniteStrainBehaviourTangentOperatorConversion.hxx     \
			MFront/FiniteStrainBehaviourTangentOperatorConversionPath.hxx

<<<<<<< HEAD
nobase_noinst_HEADERS += MFront/CMaterialPropertyInterfaceBase.hxx          \
			 MFront/CMaterialPropertyInterface.hxx              \
			 MFront/MFrontMaterialPropertyInterface.hxx         \
			 MFront/FortranMaterialPropertyInterface.hxx        \
			 MFront/CppMaterialPropertyInterface.hxx            \
			 MFront/CppTestMaterialPropertyInterface.hxx        \
			 MFront/GnuplotMaterialPropertyInterface.hxx        \
			 MFront/ExcelMaterialPropertyInterface.hxx          \
			 MFront/LaTeXMaterialPropertyInterface.hxx          \
			 MFront/LaTeXBehaviourAnalyser.hxx     \
			 MFront/MarkdownBehaviourAnalyser.hxx  \
			 MFront/PythonMaterialPropertyInterface.hxx
=======
nobase_noinst_HEADERS += MFront/MFrontCLawInterfaceBase.hxx          \
			 MFront/MFrontCLawInterface.hxx              \
			 MFront/MFrontMFrontLawInterface.hxx         \
			 MFront/MFrontFortranLawInterface.hxx        \
			 MFront/MFrontCppLawInterface.hxx            \
			 MFront/MFrontCppTestLawInterface.hxx        \
			 MFront/MFrontGnuplotLawInterface.hxx        \
			 MFront/MFrontExcelLawInterface.hxx          \
			 MFront/MFrontExcelLawInternalInterface.hxx  \
			 MFront/MFrontLaTeXLawInterface.hxx          \
			 MFront/MFrontLaTeXBehaviourAnalyser.hxx     \
			 MFront/MFrontMarkdownBehaviourAnalyser.hxx  \
			 MFront/MFrontPythonLawInterface.hxx
>>>>>>> fec2aa35

nobase_include_HEADERS += MFront/BehaviourProfiler.hxx

nobase_include_HEADERS += MTest/MTestTypes.hxx	                    \
			  MTest/MTest.hxx	                    \
			  MTest/MTestParser.hxx	                    \
			  MTest/MTestConfig.hxx	                    \
			  MTest/AnalyticalTest.hxx	            \
			  MTest/ReferenceFileComparisonTest.hxx     \
			  MTest/Behaviour.hxx                       \
			  MTest/UmatBehaviourBase.hxx               \
			  MTest/UmatStandardBehaviour.hxx           \
			  MTest/UmatSmallStrainBehaviour.hxx        \
			  MTest/UmatFiniteStrainBehaviour.hxx       \
			  MTest/UmatCohesiveZoneModel.hxx           \
			  MTest/UmatNormaliseTangentOperator.hxx    \
			  MTest/AsterStandardBehaviour.hxx          \
			  MTest/AsterSmallStrainBehaviour.hxx       \
			  MTest/AsterFiniteStrainBehaviour.hxx      \
			  MTest/AsterCohesiveZoneModel.hxx          \
			  MTest/CyranoBehaviour.hxx                 \
			  MTest/Evolution.hxx                       \
			  MTest/CastemEvolution.hxx                 \
			  MTest/FunctionEvolution.hxx               \
			  MTest/Constraint.hxx                      \
			  MTest/ImposedDrivingVariable.hxx          \
			  MTest/ImposedThermodynamicForce.hxx       \
			  MTest/AccelerationAlgorithmFactory.hxx    \
			  MTest/AccelerationAlgorithm.hxx           \
			  MTest/CastemAccelerationAlgorithm.hxx	    \
			  MTest/IronsTuckAccelerationAlgorithm.hxx  \
			  MTest/SteffensenAccelerationAlgorithm.hxx \
			  MTest/SecantAccelerationAlgorithm.hxx

if HAVE_CASTEM
nobase_include_HEADERS += MFront/CastemMaterialPropertyInterface.hxx   \
	 	          MFront/UMATInterface.hxx
if LOCAL_CASTEM_HEADER
nobase_include_HEADERS += castem.h
endif 

nobase_include_HEADERS += MFront/UMAT/UMAT.hxx                                         \
			  MFront/UMAT/UMATConfig.hxx				       \
			  MFront/UMAT/UMATTraits.hxx                                   \
			  MFront/UMAT/UMATException.hxx                                \
			  MFront/UMAT/UMATGetModellingHypothesis.hxx                   \
			  MFront/UMAT/UMATOutOfBoundsPolicy.hxx                        \
			  MFront/UMAT/UMATInterface.hxx                                \
			  MFront/UMAT/UMATInterfaceDispatch.hxx                        \
			  MFront/UMAT/UMATInterfaceExceptions.hxx                      \
			  MFront/UMAT/UMATFiniteStrain.hxx                             \
			  MFront/UMAT/UMATBehaviourHandler.hxx                         \
			  MFront/UMAT/UMATIsotropicBehaviourHandler.hxx                \
			  MFront/UMAT/UMATOrthotropicBehaviourHandler.hxx              \
			  MFront/UMAT/UMATGenericPlaneStressHandler.hxx                \
			  MFront/UMAT/UMATRotationMatrix.hxx                           \
			  MFront/UMAT/UMATFiniteStrainRotationMatrix.hxx               \
			  MFront/UMAT/UMATOrthotropicBehaviour.hxx                     \
			  MFront/UMAT/UMATComputeStiffnessTensor.hxx                   \
			  MFront/UMAT/UMATComputeThermalExpansionCoefficientTensor.hxx \
			  MFront/UMAT/UMATStressFreeExpansionHandler.hxx               \
			  MFront/UMAT/UMATTangentOperator.hxx
endif

if HAVE_CYRANO

nobase_include_HEADERS += MFront/Cyrano/Cyrano.hxx 				           \
			  MFront/Cyrano/CyranoTraits.hxx 			           \
			  MFront/Cyrano/CyranoConfig.hxx 			           \
			  MFront/Cyrano/CyranoException.hxx 			           \
			  MFront/Cyrano/CyranoInterface.hxx 			           \
			  MFront/Cyrano/CyranoInterfaceDispatch.hxx 		           \
			  MFront/Cyrano/CyranoInterfaceExceptions.hxx 		           \
			  MFront/Cyrano/CyranoBehaviourHandler.hxx 		           \
			  MFront/Cyrano/CyranoIsotropicBehaviourHandler.hxx 	           \
			  MFront/Cyrano/CyranoOrthotropicBehaviourHandler.hxx 	           \
			  MFront/Cyrano/CyranoGenericPlaneStressHandler.hxx 	           \
			  MFront/Cyrano/CyranoOutOfBoundsPolicy.hxx 		           \
			  MFront/Cyrano/CyranoComputeStiffnessTensor.hxx 	           \
			  MFront/Cyrano/CyranoGetModellingHypothesis.hxx 	           \
			  MFront/Cyrano/CyranoComputeThermalExpansionCoefficientTensor.hxx \
			  MFront/CyranoInterface.hxx

endif

if HAVE_ASTER
nobase_include_HEADERS += MFront/Aster/Aster.hxx                                         \
			  MFront/Aster/AsterConfig.hxx                                   \
			  MFront/Aster/AsterTraits.hxx                                   \
			  MFront/Aster/AsterException.hxx 		                 \
			  MFront/Aster/AsterInterface.hxx	                         \
			  MFront/Aster/AsterInterfaceExceptions.hxx                      \
			  MFront/Aster/AsterBehaviourHandler.hxx                         \
			  MFront/Aster/AsterIsotropicBehaviourHandler.hxx                \
			  MFront/Aster/AsterOrthotropicBehaviourHandler.hxx              \
			  MFront/Aster/AsterRotationMatrix.hxx                           \
			  MFront/Aster/AsterFiniteStrainRotationMatrix.hxx               \
			  MFront/Aster/AsterOrthotropicBehaviour.hxx                     \
			  MFront/Aster/AsterComputeStiffnessTensor.hxx                   \
			  MFront/Aster/AsterComputeThermalExpansionCoefficientTensor.hxx \
			  MFront/Aster/AsterStressFreeExpansionHandler.hxx               \
			  MFront/Aster/AsterTangentOperator.hxx                          \
			  MFront/AsterInterface.hxx
endif

if HAVE_ZMAT
nobase_include_HEADERS += MFront/ZMATInterface.hxx \
			  MFront/ZMAT/ZMATUndefs.hxx     \
			  MFront/ZMAT/ZMATInterface.hxx  \
			  MFront/ZMAT/ZMATInterface.ixx  
endif

EXTRA_DIST = CMakeLists.txt               \
	     MFront/mfront.doxygen        \
	     MFront/UMAT/umat.doxygen     \
	     MFront/Aster/aster.doxygen   \
	     MFront/Cyrano/cyrano.doxygen \
	     MFront/ZMAT/zmat.doxygen<|MERGE_RESOLUTION|>--- conflicted
+++ resolved
@@ -76,17 +76,17 @@
 			MFront/UMATSmallStrainMTestFileGenerator.hxx  \
 			MFront/UMATFiniteStrainMTestFileGenerator.hxx
 
-nobase_noinst_HEADERS = MFront/IsotropicBehaviourDSLBase.hxx                       \
-			MFront/IsotropicMisesCreepDSL.hxx                          \
-			MFront/IsotropicStrainHardeningMisesCreepDSL.hxx           \
-			MFront/IsotropicMisesPlasticFlowDSL.hxx                    \
-			MFront/MultipleIsotropicMisesFlowsDSL.hxx                  \
-			MFront/RungeKuttaDSL.hxx                                   \
+nobase_noinst_HEADERS = MFront/IsotropicBehaviourDSLBase.hxx                          \
+			MFront/IsotropicMisesCreepDSL.hxx                             \
+			MFront/IsotropicStrainHardeningMisesCreepDSL.hxx              \
+			MFront/IsotropicMisesPlasticFlowDSL.hxx                       \
+			MFront/MultipleIsotropicMisesFlowsDSL.hxx                     \
+			MFront/RungeKuttaDSL.hxx                                      \
 			MFront/PerformanceProfiling.hxx			              \
-			MFront/BehaviourBrick.hxx                                              \
-			MFront/BehaviourBrickBase.hxx                                          \
-			MFront/ElasticityBehaviourBrick.hxx                                    \
-			MFront/BehaviourBrickFactory.hxx                                       \
+			MFront/BehaviourBrick.hxx                                     \
+			MFront/BehaviourBrickBase.hxx                                 \
+			MFront/ElasticityBehaviourBrick.hxx                           \
+			MFront/BehaviourBrickFactory.hxx                              \
 			MFront/NonLinearSystemSolver.hxx                              \
 			MFront/NonLinearSystemSolverBase.hxx                          \
 			MFront/NonLinearSystemSolverFactory.hxx                       \
@@ -95,15 +95,14 @@
 			MFront/SecondBroydenSolver.hxx			              \
 			MFront/LevenbergMarquardtSolvers.hxx		              \
 			MFront/PowellDogLegAlgorithmBase.hxx		              \
-			MFront/ImplicitDSLBase.hxx                                 \
-			MFront/ImplicitDSL.hxx                                     \
-			MFront/ImplicitDSLII.hxx                                   \
-			MFront/ImplicitFiniteStrainDSL.hxx                         \
+			MFront/ImplicitDSLBase.hxx                                    \
+			MFront/ImplicitDSL.hxx                                        \
+			MFront/ImplicitDSLII.hxx                                      \
+			MFront/ImplicitFiniteStrainDSL.hxx                            \
 			MFront/NewtonRaphsonSolvers.hxx                               \
 			MFront/FiniteStrainBehaviourTangentOperatorConversion.hxx     \
 			MFront/FiniteStrainBehaviourTangentOperatorConversionPath.hxx
 
-<<<<<<< HEAD
 nobase_noinst_HEADERS += MFront/CMaterialPropertyInterfaceBase.hxx          \
 			 MFront/CMaterialPropertyInterface.hxx              \
 			 MFront/MFrontMaterialPropertyInterface.hxx         \
@@ -112,25 +111,11 @@
 			 MFront/CppTestMaterialPropertyInterface.hxx        \
 			 MFront/GnuplotMaterialPropertyInterface.hxx        \
 			 MFront/ExcelMaterialPropertyInterface.hxx          \
+			 MFront/ExcelMaterialPropertyInternalInterface.hxx  \
 			 MFront/LaTeXMaterialPropertyInterface.hxx          \
 			 MFront/LaTeXBehaviourAnalyser.hxx     \
 			 MFront/MarkdownBehaviourAnalyser.hxx  \
 			 MFront/PythonMaterialPropertyInterface.hxx
-=======
-nobase_noinst_HEADERS += MFront/MFrontCLawInterfaceBase.hxx          \
-			 MFront/MFrontCLawInterface.hxx              \
-			 MFront/MFrontMFrontLawInterface.hxx         \
-			 MFront/MFrontFortranLawInterface.hxx        \
-			 MFront/MFrontCppLawInterface.hxx            \
-			 MFront/MFrontCppTestLawInterface.hxx        \
-			 MFront/MFrontGnuplotLawInterface.hxx        \
-			 MFront/MFrontExcelLawInterface.hxx          \
-			 MFront/MFrontExcelLawInternalInterface.hxx  \
-			 MFront/MFrontLaTeXLawInterface.hxx          \
-			 MFront/MFrontLaTeXBehaviourAnalyser.hxx     \
-			 MFront/MFrontMarkdownBehaviourAnalyser.hxx  \
-			 MFront/MFrontPythonLawInterface.hxx
->>>>>>> fec2aa35
 
 nobase_include_HEADERS += MFront/BehaviourProfiler.hxx
 
