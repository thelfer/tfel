/*!
 * \file   mfront/include/MFront/Abaqus/AbaqusExplicitInterface.hxx
 * \brief
 * \author Thomas Helfer
 * \date   19 mars 2016
 * \copyright Copyright (C) 2006-2018 CEA/DEN, EDF R&D. All rights
 * reserved.
 * This project is publicly released under either the GNU GPL Licence
 * or the CECILL-A licence. A copy of thoses licences are delivered
 * with the sources of TFEL. CEA or EDF may also distribute this
 * project under specific licensing conditions.
 */

#ifndef LIB_MFRONT_ABAQUS_ABAQUSEXPLICITINTERFACE_HXX
#define LIB_MFRONT_ABAQUS_ABAQUSEXPLICITINTERFACE_HXX

#include <string>
#include <vector>
#include <limits>
#include <algorithm>
#include <type_traits>

#include "TFEL/Config/TFELTypes.hxx"
#include "TFEL/Exception/TFELException.hxx"
#include "TFEL/FSAlgorithm/copy.hxx"

#include "TFEL/Material/MechanicalBehaviour.hxx"
#include "TFEL/Material/MechanicalBehaviourTraits.hxx"
#include "TFEL/Material/MaterialException.hxx"
#include "TFEL/Material/ModellingHypothesis.hxx"

#include "MFront/Abaqus/Abaqus.hxx"
#include "MFront/Abaqus/AbaqusConfig.hxx"
#include "MFront/Abaqus/AbaqusTraits.hxx"
#include "MFront/Abaqus/AbaqusException.hxx"
#include "MFront/Abaqus/AbaqusExplicitData.hxx"
#include "MFront/Abaqus/AbaqusTangentOperator.hxx"
#include "MFront/Abaqus/AbaqusComputeStiffnessTensor.hxx"
#include "MFront/Abaqus/AbaqusComputeThermalExpansionCoefficientTensor.hxx"
#include "MFront/Abaqus/AbaqusInterfaceExceptions.hxx"

namespace abaqus {

  /*!
   * \class  AbaqusExplicitInterface
   * \brief This class create an interface between a behaviour class
   * and the abaqus finite element code
   *
   * \note : most of branching is done at compile-time. to the very
   * exeception of the stress-free expansion which are handled through
   * two functions pointers which take into account the specificities
   * of finite strain strategy used. The choice of introducing those
   * runtime-functions comes from the fact that we did not want a code
   * duplication between two different finite strain strategies (to
   * reduce both compile-time and library size).
   */
  template <
      tfel::material::ModellingHypothesis::Hypothesis H,
      typename T,
      template <tfel::material::ModellingHypothesis::Hypothesis, typename, bool>
      class Behaviour>
  struct TFEL_VISIBILITY_LOCAL AbaqusExplicitInterface
      : protected AbaqusInterfaceExceptions {
    //! space dimension
    static constexpr const unsigned short N =
        tfel::material::ModellingHypothesisToSpaceDimension<H>::value;
    //! simple alias
    using MechanicalBehaviourBase = tfel::material::MechanicalBehaviourBase;
    using BV = Behaviour<H, T, false>;
    using MTraits = tfel::material::MechanicalBehaviourTraits<BV>;
    using ATraits = AbaqusTraits<BV>;
    //! structure in charge of initializing the stiffness operator
    struct TFEL_VISIBILITY_LOCAL StiffnessOperatorInitializer {
      typedef typename BV::BehaviourData BData;
      TFEL_ABAQUS_INLINE static void exe(BData& data, const T* const props) {
        const bool buas = ATraits::requiresUnAlteredStiffnessTensor;
        AbaqusComputeStiffnessTensor<ATraits::btype, H, ATraits::etype,
                                     buas>::exe(data.getStiffnessTensor(),
                                                props);
      }  // end of exe
    };   // end of struct StiffnessOperatorInitializer
    //! structure in charge of initializing the stiffness operator
    struct TFEL_VISIBILITY_LOCAL ThermalExpansionCoefficientTensorInitializer {
      typedef typename BV::BehaviourData BData;
      TFEL_ABAQUS_INLINE static void exe(BData& data, const T* const props) {
        const unsigned short o = ATraits::elasticPropertiesOffset;
        AbaqusComputeThermalExpansionCoefficientTensor<
            ATraits::btype, H,
            ATraits::stype>::exe(props + o,
                                 data.getThermalExpansionCoefficientTensor());
      }  // end of exe
    };   // end of struct ThermalExpansionCoefficientTensorInitializer
    //! place holder for tag dispatching
    struct TFEL_VISIBILITY_LOCAL DoNothingInitializer {
      typedef typename BV::BehaviourData BData;
      TFEL_ABAQUS_INLINE static void exe(BData&, const T* const) {}
    };  // end of struct DoNothingInitializer
    //! structure in charge of calling the computeInternalEnergy method
    struct TFEL_VISIBILITY_LOCAL InternalEnergyComputer {
      TFEL_ABAQUS_INLINE static void exe(T& e, const BV& b, const T& rho) {
        auto Psi_s = e * rho;
        b.computeInternalEnergy(Psi_s);
        e = Psi_s / rho;
      }
    };
    //! structure in charge of calling the computeDissipatedEnergy method
    struct TFEL_VISIBILITY_LOCAL DissipatedEnergyComputer {
      TFEL_ABAQUS_INLINE static void exe(T& e, const BV& b, const T& rho) {
        auto Psi_d = e * rho;
        b.computeDissipatedEnergy(Psi_d);
        e = Psi_d / rho;
      }
    };
    //! place holder for tag dispatching
    struct TFEL_VISIBILITY_LOCAL DoNothingEnergyComputer {
      TFEL_ABAQUS_INLINE static void exe(T&, const BV&, const T&) {}
    };  // end of struct DoNothingEnergyComputer
    static constexpr const bool bs = ATraits::requiresStiffnessTensor;
    static constexpr const bool ba =
        ATraits::requiresThermalExpansionCoefficientTensor;
    static constexpr const bool bi = MTraits::hasComputeInternalEnergy;
    static constexpr const bool bd = MTraits::hasComputeDissipatedEnergy;
<<<<<<< HEAD
    using SInitializer = typename std::conditional<bs,StiffnessOperatorInitializer,
						   DoNothingInitializer>::type;
    using AInitializer = typename std::conditional<ba,ThermalExpansionCoefficientTensorInitializer,
						   DoNothingInitializer>::type;
    using IEnergyComputer = typename std::conditional<bi,InternalEnergyComputer,
						      DoNothingEnergyComputer>::type;
    using DEnergyComputer = typename std::conditional<bd,DissipatedEnergyComputer,
						      DoNothingEnergyComputer>::type;
=======
    using SInitializer = typename std::conditional<bs,
                                                   StiffnessOperatorInitializer,
                                                   DoNothingInitializer>::type;
    using AInitializer =
        typename std::conditional<ba,
                                  ThermalExpansionCoefficientTensorInitializer,
                                  DoNothingInitializer>::type;
    using IEnergyComputer =
        typename std::conditional<bi,
                                  InternalEnergyComputer,
                                  DoNothingEnergyComputer>::type;
    using DEnergyComputer =
        typename std::conditional<bd,
                                  DissipatedEnergyComputer,
                                  DoNothingEnergyComputer>::type;
>>>>>>> 8456350a
    /*!
     * \param[out] D: elastic stiffness
     * \param[out] d: data
     */
    TFEL_ABAQUS_INLINE2 static int computeElasticPrediction(
        T* const D, const AbaqusExplicitData<T>& d) {
      //! simple alias
      using TangentOperatorTraits = tfel::material::TangentOperatorTraits<
          MechanicalBehaviourBase::STANDARDSTRAINBASEDBEHAVIOUR>;
      constexpr const T zero = T{0};
      const tfel::math::stensor<N, T> e(zero);
      const tfel::math::stensor<N, T> de(zero);
      const tfel::math::stensor<N, T> s(zero);
      Behaviour<H, T, false> b(d);
      SInitializer::exe(b, d.eth_props);
      AInitializer::exe(b, d.eth_props);
      b.setBehaviourDataGradients(e);
      b.setBehaviourDataThermodynamicForces(s);
      b.setIntegrationDataGradients(de);
      b.setOutOfBoundsPolicy(d.policy);
      b.initialize();
      b.checkBounds();
      const auto smf = TangentOperatorTraits::STANDARDTANGENTOPERATOR;
      const auto r =
          b.computePredictionOperator(smf, Behaviour<H, T, false>::ELASTIC);
      ExtractAndConvertTangentOperator<H>::exe(b, D);
      return (r == Behaviour<H, T, false>::SUCCESS) ? 0 : 1;
    }
    /*!
     * \param[out] D: elastic stiffness
     * \param[out] d: data
     */
    TFEL_ABAQUS_INLINE2 static int computeElasticPrediction2(
        T* const D, const AbaqusExplicitData<T>& d) {
      //! simple alias
      using TangentOperatorTraits = tfel::material::TangentOperatorTraits<
          MechanicalBehaviourBase::STANDARDFINITESTRAINBEHAVIOUR>;
      constexpr const T zero = T{0};
      const tfel::math::tensor<N, T> F0(tfel::math::tensor<N, T>::Id());
      const tfel::math::tensor<N, T> F1(tfel::math::tensor<N, T>::Id());
      const tfel::math::stensor<N, T> s(zero);
      Behaviour<H, T, false> b(d);
      SInitializer::exe(b, d.eth_props);
      AInitializer::exe(b, d.eth_props);
      b.setBehaviourDataGradients(F0);
      b.setIntegrationDataGradients(F1);
      b.setBehaviourDataThermodynamicForces(s);
      b.setOutOfBoundsPolicy(d.policy);
      b.initialize();
      b.checkBounds();
      const auto smf = TangentOperatorTraits::ABAQUS;
      const auto r =
          b.computePredictionOperator(smf, Behaviour<H, T, false>::ELASTIC);
      ExtractAndConvertTangentOperator<H>::exe(b, D);
      return (r == Behaviour<H, T, false>::SUCCESS) ? 0 : 1;
    }
    /*!
     * \brief integrate a behaviour written at small strain
     * \param[out/in] s: stress tensor
     * \param[out] d:  data
     * \param[out] e:  strain tensor
     * \param[out] de: strain tensor increment
     */
    template <typename StreeFreeExpansionHandler>
    TFEL_ABAQUS_INLINE2 static int integrate(
        tfel::math::stensor<N, T>& s,
        const AbaqusExplicitData<T>& d,
        const tfel::math::stensor<N, T>& e,
        const tfel::math::stensor<N, T>& de,
        const StreeFreeExpansionHandler& sfeh) {
      //! simple alias
      using TangentOperatorTraits = tfel::material::TangentOperatorTraits<
          MechanicalBehaviourBase::STANDARDSTRAINBASEDBEHAVIOUR>;
      using DVInitializer = typename std::conditional<
          tfel::material::MechanicalBehaviourTraits<BV>::hasStressFreeExpansion,
          GradientInitialiserWithStressFreeExpansion,
          GradientInitialiserWithoutStressFreeExpansion>::type;
      Behaviour<H, T, false> b(d);
      SInitializer::exe(b, d.eth_props);
      AInitializer::exe(b, d.eth_props);
      DVInitializer::exe(b, e, de, sfeh);
      b.setBehaviourDataThermodynamicForces(s);
      b.setOutOfBoundsPolicy(d.policy);
      b.initialize();
      b.checkBounds();
      const auto smf = TangentOperatorTraits::STANDARDTANGENTOPERATOR;
      auto r_dt = std::numeric_limits<T>::max();
      auto tsf = b.computeAPrioriTimeStepScalingFactor(r_dt);
      if (!tsf.first) {
        return -1;
      }
      if (b.integrate(smf, Behaviour<H, T, false>::NOSTIFFNESSREQUESTED) ==
          Behaviour<H, T, false>::FAILURE) {
        return -1;
      }
      tsf = b.computeAPosterioriTimeStepScalingFactor(r_dt);
      if (!tsf.first) {
        return -1;
      }
      b.checkBounds();
      b.exportStateData(s, d);
      IEnergyComputer::exe(d.enerInternNew, b, d.density);
      DEnergyComputer::exe(d.enerInelasNew, b, d.density);
      return 0;
    }
    /*!
     * \brief integrate a behaviour written at small strain
     * \param[out/in] s: stress tensor
     * \param[out] d:  data
     * \param[out] e:  strain tensor
     * \param[out] de: strain tensor increment
     */
    TFEL_ABAQUS_INLINE2 static int integrate(
        tfel::math::stensor<N, T>& s,
        const AbaqusExplicitData<T>& d,
        const tfel::math::tensor<N, T>& F0,
        const tfel::math::tensor<N, T>& F1) {
      //! simple alias
      using TangentOperatorTraits = tfel::material::TangentOperatorTraits<
          MechanicalBehaviourBase::STANDARDFINITESTRAINBEHAVIOUR>;
      Behaviour<H, T, false> b(d);
      SInitializer::exe(b, d.eth_props);
      AInitializer::exe(b, d.eth_props);
      b.setBehaviourDataGradients(F0);
      b.setIntegrationDataGradients(F1);
      b.setBehaviourDataThermodynamicForces(s);
      b.setOutOfBoundsPolicy(d.policy);
      b.initialize();
      b.checkBounds();
      const auto smf = TangentOperatorTraits::ABAQUS;
      auto r_dt = std::numeric_limits<T>::max();
      auto tsf = b.computeAPrioriTimeStepScalingFactor(r_dt);
      if (!tsf.first) {
        return -1;
      }
      if (b.integrate(smf, Behaviour<H, T, false>::NOSTIFFNESSREQUESTED) ==
          Behaviour<H, T, false>::FAILURE) {
        return -1;
      }
      tsf = b.computeAPosterioriTimeStepScalingFactor(r_dt);
      if (!tsf.first) {
        return -1;
      }
      b.checkBounds();
      b.exportStateData(s, d);
      IEnergyComputer::exe(d.enerInternNew, b, d.density);
      DEnergyComputer::exe(d.enerInelasNew, b, d.density);
      return 0;
    }

   private:
    //! An helper structure used to initialise the driving variables
    struct TFEL_VISIBILITY_LOCAL GradientInitialiserWithStressFreeExpansion
        : public AbaqusInterfaceExceptions {
      /*!
       * \param[out] b:    behaviour
       * \param[in]  e:    driving variable at the beginning of the
       *                   time step
       * \param[in]  de:   driving variable at the end of the
       *                   time step or driving variable increment
       * \param[in]  sfeh: function handling the stress-free expansion
       *                   at the beginning of the time step
       */
      template <typename SFEHType>
      TFEL_ABAQUS_INLINE static void exe(BV& b,
                                         tfel::math::stensor<N, T> e,
                                         tfel::math::stensor<N, T> de,
                                         const SFEHType& sfeh) {
        typedef typename BV::StressFreeExpansionType StressFreeExpansionType;
        // check that the function pointer are not null
        std::pair<StressFreeExpansionType, StressFreeExpansionType> s;
        b.computeStressFreeExpansion(s);
        sfeh(e, de, s.first, s.second);
        b.setBehaviourDataGradients(e);
        b.setIntegrationDataGradients(de);
      }  // end of exe
    };   // end of struct GradientInitialiserWithStressFreeExpansion
    //! An helper structure used to initialise the driving variables
    struct TFEL_VISIBILITY_LOCAL GradientInitialiserWithoutStressFreeExpansion {
      /*!
       * \param[out] b:    behaviour
       * \param[in]  e:    driving variable at the beginning of the
       *                   time step
       * \param[in]  de:   driving variable at the end of the
       *                   time step or driving variable increment
       * \param[in]  sfeh: function handling the stress-free expansion
       *                   at the beginning of the time step
       */
      template <typename SFEHType>
      TFEL_ABAQUS_INLINE static void exe(BV& b,
                                         const tfel::math::stensor<N, T>& e,
                                         const tfel::math::stensor<N, T>& de,
                                         const SFEHType&) {
        b.setBehaviourDataGradients(e);
        b.setIntegrationDataGradients(de);
      }  // end of exe
    };   // end of struct GradientInitialiserWithoutStressFreeExpansion
  };     // end of struct AbaqusExplicitInterface

}  // end of namespace abaqus

#endif /* LIB_MFRONT_ABAQUS_ABAQUSEXPLICITINTERFACE_HXX */<|MERGE_RESOLUTION|>--- conflicted
+++ resolved
@@ -120,16 +120,6 @@
         ATraits::requiresThermalExpansionCoefficientTensor;
     static constexpr const bool bi = MTraits::hasComputeInternalEnergy;
     static constexpr const bool bd = MTraits::hasComputeDissipatedEnergy;
-<<<<<<< HEAD
-    using SInitializer = typename std::conditional<bs,StiffnessOperatorInitializer,
-						   DoNothingInitializer>::type;
-    using AInitializer = typename std::conditional<ba,ThermalExpansionCoefficientTensorInitializer,
-						   DoNothingInitializer>::type;
-    using IEnergyComputer = typename std::conditional<bi,InternalEnergyComputer,
-						      DoNothingEnergyComputer>::type;
-    using DEnergyComputer = typename std::conditional<bd,DissipatedEnergyComputer,
-						      DoNothingEnergyComputer>::type;
-=======
     using SInitializer = typename std::conditional<bs,
                                                    StiffnessOperatorInitializer,
                                                    DoNothingInitializer>::type;
@@ -145,7 +135,6 @@
         typename std::conditional<bd,
                                   DissipatedEnergyComputer,
                                   DoNothingEnergyComputer>::type;
->>>>>>> 8456350a
     /*!
      * \param[out] D: elastic stiffness
      * \param[out] d: data
