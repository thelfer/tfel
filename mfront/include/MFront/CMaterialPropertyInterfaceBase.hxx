/*!
 * \file   mfront/include/MFront/CMaterialPropertyInterfaceBase.hxx
 * \brief  This file declares the CMaterialPropertyInterfaceBase class
 * \author Thomas Helfer
 * \date   06 mai 2008
 * \copyright Copyright (C) 2006-2018 CEA/DEN, EDF R&D. All rights
 * reserved.
 * This project is publicly released under either the GNU GPL Licence
 * or the CECILL-A licence. A copy of thoses licences are delivered
 * with the sources of TFEL. CEA or EDF may also distribute this
 * project under specific licensing conditions.
 */

#ifndef LIB_MFRONTCLAWINTERFACEBASE_HXX
#define LIB_MFRONTCLAWINTERFACEBASE_HXX

#include <string>
#include <fstream>
#include <string_view>

#include "MFront/LawFunction.hxx"
#include "MFront/VariableDescription.hxx"
#include "MFront/VariableBoundsDescription.hxx"
#include "MFront/AbstractMaterialPropertyInterface.hxx"

namespace mfront {

  /*!
   * \brief Base class for a set of material properties interface.
   */
  struct CMaterialPropertyInterfaceBase
      : public AbstractMaterialPropertyInterface {
    /*!
     * \return the position of the variable in the inputs plus one.
     * \param[in] mpd: material property description
     * \param[in] n:   variable name
     */
    static VariableDescriptionContainer::size_type getVariableNumber(
        const MaterialPropertyDescription&, const std::string&);
    //! constructor
    CMaterialPropertyInterfaceBase();
    /*!
     * \brief generate the output files
     * \param[in] mpd : material property description
     * \param[in] fd  : mfront file description
     */
    void writeOutputFiles(const MaterialPropertyDescription&,
                          const FileDescription&) const override;
    //! destructor
    ~CMaterialPropertyInterfaceBase() override;

   protected:
    /*!
     * \param[out] os:  output file stream
     */
    virtual void writeBeginHeaderNamespace(std::ostream&) const = 0;
    /*!
     * \param[out] os:  output file stream
     */
    virtual void writeEndHeaderNamespace(std::ostream&) const = 0;
    /*!
     * \param[out] os:  output file stream
     * \param[in]  mpd: material property description
     */
    virtual void writeInterfaceSymbol(
        std::ostream&, const MaterialPropertyDescription&) const = 0;
    /*!
     * \param[out] os:  output file stream
     */
    virtual void writeBeginSrcNamespace(std::ostream&) const = 0;
    /*!
     * \param[out] os:  output file stream
     */
    virtual void writeEndSrcNamespace(std::ostream&) const = 0;
    //
    virtual bool requiresCheckBoundsFunction() const = 0;
    /*!
     * \return the name of the generated function.
     * \param[in] mpd: material property description
     */
    virtual std::string getFunctionName(
        const MaterialPropertyDescription&) const = 0;
    /*!
     * \param[in] mpd: material property description
     */
    virtual std::string getCheckBoundsFunctionName(
        const MaterialPropertyDescription&) const = 0;
    /*!
     * \param const std::string&, name of the material
     * \param const std::string&, name of the class
     */
    virtual std::string getHeaderFileName(const std::string&,
                                          const std::string&) const = 0;
    /*!
     * \param const std::string&, name of the material
     * \param const std::string&, name of the class
     */
    virtual std::string getSrcFileName(const std::string&,
                                       const std::string&) const = 0;
    /*!
     * \return the list of supported floating-point types. Supported
     * floating-point types are `float`, `double` and `long double`. For each
     * type one overload (or two if quantities are supported) will be generated.
     *
     * The default implementation only returns `double`.
     */
    virtual std::vector<std::string> getSupportedFloatingPointTypes() const;
    /*!
     * \brief if the material property supports quantities, this methods
     * returns if an overloaded function supporting quantities shall be
     * generated.
     *
     * The default implementation of this method returns `false`.
     */
    virtual bool shallGenerateOverloadedFunctionForQuantities() const;
    /*!
     * \brief write the list of arguments
     * \param[out] os: output stream
     * \param[in] mpd: material property description
     * \param[in] t: floating-point type
     * \param[in] b: boolean stating if quantities must be used
     */
    virtual void writeArgumentsList(std::ostream&,
                                    const MaterialPropertyDescription&,
                                    const std::string_view,
                                    const bool) const;
    /*!
     * \brief write the body of the material property function
     * \param[out] os: output stream
     * \param[in] mpd: material property description
     * \param[in] fd: file description
     * \param[in] floating_point_type: floating-point type
     * \param[in] use_qt: use_quantities on input/outputs
     */
    virtual void writeMaterialPropertyBody(std::ostream&,
                                           const MaterialPropertyDescription&,
                                           const FileDescription&,
                                           const std::string_view,
                                           const bool) const;
    /*!
     * \brief write the body of the check bounds function
     * \param[out] os: output stream
     * \param[in] mpd: material property description
     * \param[in] floating_point_type: floating-point type
     */
    virtual void writeMaterialPropertyCheckBoundsBody(
        std::ostream&,
        const MaterialPropertyDescription&,
        const std::string_view) const;
    /*!
     * \param[out] os:  output file stream
     * \param[in] mpd : material property description
     */
    virtual void writeInterfaceSpecificVariables(
        std::ostream&, const MaterialPropertyDescription&) const;
    /*!
     * \param[out] os:  output file stream
     * \param[out] mpd: material property description
     * \param[out] mpd: file description
     */
    virtual void writeFileDescriptionSymbols(std::ostream&,
                                             const MaterialPropertyDescription&,
                                             const FileDescription&) const;
    /*!
     * \param[out] os:  output file stream
     * \param[out] mpd: material property description
     */
    virtual void writeValidatorSymbol(std::ostream&,
                                      const MaterialPropertyDescription&) const;
    /*!
     * \param[out] os:  output file stream
     * \param[out] mpd: material property description
     */
    virtual void writeBuildIdentifierSymbol(
        std::ostream&, const MaterialPropertyDescription&) const;
    /*!
     * \param[out] os:  output file stream
     * \param[in]  mpd: material property description
     */
    virtual void writeEntryPointSymbol(
        std::ostream&, const MaterialPropertyDescription&) const;
    /*!
     * \param[out] os:  output file stream
     * \param[in]  mpd: material property description
     */
    virtual void writeTFELVersionSymbol(
        std::ostream&, const MaterialPropertyDescription&) const;
    /*!
     * \param[out] os:  output file stream
     * \param[in]  mpd: material property description
     */
    virtual void writeUnitSystemSymbol(
        std::ostream&, const MaterialPropertyDescription&) const;
    /*!
     * \param[out] os:  output file stream
     * \param[in]  mpd: material property description
     */
    virtual void writeLawSymbol(std::ostream&,
                                const MaterialPropertyDescription&) const;
    /*!
     * \param[out] os:  output file stream
     * \param[in]  mpd: material property description
     */
    virtual void writeMaterialSymbol(std::ostream&,
                                     const MaterialPropertyDescription&) const;
    /*!
     * \param[out] os:  output file stream
     * \param[in]  mpd: material property description
     */
    virtual void writeMaterialKnowledgeTypeSymbol(
        std::ostream&, const MaterialPropertyDescription&) const;
    /*!
     * \param[out] os:  output file stream
     * \param[in]  name: name of the generated material property
     * \param[in]  mpd: material property description
     */
    virtual void writeVariablesNamesSymbol(
        std::ostream&, const MaterialPropertyDescription&) const;
    /*!
     * \param[out] os:  output file stream
     * \param[in]  name: name of the generated material property
     * \param[in]  mpd: material property description
     */
    virtual void writeVariablesBoundsSymbols(
        std::ostream&, const MaterialPropertyDescription&) const;
    /*!
     * \param[out] os:  output file stream
     * \param[in]  mpd: material property description
     */
    virtual void writeHeaderPreprocessorDirectives(
        std::ostream&, const MaterialPropertyDescription&) const;
    /*!
     * \param[out] os:  output file stream
     * \param[in]  mpd: material property description
     */
    virtual void writeSrcPreprocessorDirectives(
        std::ostream&, const MaterialPropertyDescription&) const;
    /*!
     * \param[out] os:  output file stream
     * \param[in]  mpd: material property description
     * \param[in] floating_point_type: floating-point type
     * \param[in] use_qt: use quantities
     */
    virtual void writeCErrorTreatment(std::ostream&,
                                      const MaterialPropertyDescription&,
                                      const std::string_view,
                                      const bool) const;
    /*!
     * \brief write the `try` statement before the material property body
     * \param[out] os:  output file stream
     */
    virtual void writeCxxTryBlock(std::ostream&) const;
    /*!
     * \brief write catch blocks before the material property body
     * \param[out] os:  output file stream
     * \param[in]  mpd: material property description
     * \param[in] floating_point_type: floating-point type
     * \param[in] use_qt: use quantities
     */
    virtual void writeCxxCatchBlock(std::ostream&,
                                    const MaterialPropertyDescription&,
                                    const std::string_view,
                                    const bool) const;
    /*!
     * \brief write catch blocks before the material property body
     * \param[out] os:  output file stream
     * \param[in] msh: code returning the error message (a string must be
<<<<<<< HEAD
     * escaped) \param[in] mpd: material property description \param[in]
     * floating_point_type: floating-point type \param[in] use_qt: use
=======
     * escaped)
     * \param[in] mpd: material property description
     * \param[in] floating_point_type: floating-point type
     * \param[in] use_qt: use
>>>>>>> 0459faba
     * quantities
     */
    virtual void returnInvalidValue(std::ostream&,
                                    std::string_view,
                                    const MaterialPropertyDescription&,
                                    const std::string_view,
                                    const bool) const;
    //
    virtual std::string getCallingConvention() const;
    /*!
     * \return the name used to generate the symbols associated with the
     * material property.
     * \param[in] mpd: material property description
     */
    virtual std::string getSymbolName(const MaterialPropertyDescription&) const;
    /*!
     * \brief : write the source file. The headerFile member has been
     * opened appropriately and will be closed after the call.
     * \param[in] mpd : material property description
     * \param[in] fd  : file description
     */
    virtual void writeHeaderFile(const MaterialPropertyDescription&,
                                 const FileDescription&) const;
    /*!
     * \brief : write the source file. The srcFile member has been
     * opened appropriately and will be closed after the call.
     * \param[in] mpd : material property description
     * \param[in] fd  : file description
     */
    virtual void writeSrcFile(const MaterialPropertyDescription&,
                              const FileDescription&) const;

  };  // end of MfrontCMaterialPropertyInterfaceBase

}  // end of namespace mfront

#endif /* LIB_MFRONTCLAWINTERFACEBASE_HXX */<|MERGE_RESOLUTION|>--- conflicted
+++ resolved
@@ -263,18 +263,12 @@
                                     const bool) const;
     /*!
      * \brief write catch blocks before the material property body
-     * \param[out] os:  output file stream
+     * \param[out] os: output file stream
      * \param[in] msh: code returning the error message (a string must be
-<<<<<<< HEAD
-     * escaped) \param[in] mpd: material property description \param[in]
-     * floating_point_type: floating-point type \param[in] use_qt: use
-=======
-     * escaped)
-     * \param[in] mpd: material property description
-     * \param[in] floating_point_type: floating-point type
-     * \param[in] use_qt: use
->>>>>>> 0459faba
-     * quantities
+     *                 escaped)
+     * \param[in] mpd: material property description
+     * \param[in] floating_point_type: floating-point type
+     * \param[in] use_qt: use quantities
      */
     virtual void returnInvalidValue(std::ostream&,
                                     std::string_view,
