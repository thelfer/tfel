/*!
 * \file   tests/Material/AnisotropicEshelbyTensor.cxx
 * \brief
 * \author Thomas Helfer
 * \date   22/06/2021
 * \copyright Copyright (C) 2006-2025 CEA/DEN, EDF R&D. All rights
 * reserved.
 * This project is publicly released under either the GNU GPL Licence with
 * linking exception or the CECILL-A licence. A copy of thoses licences are
 * delivered with the sources of TFEL. CEA or EDF may also distribute this
 * project under specific licensing conditions.
 */

#ifdef NDEBUG
#undef NDEBUG
#endif NDEBUG

#include <limits>
#include <cstdlib>
#include <iostream>
#include "TFEL/Config/TFELTypes.hxx"
#include "TFEL/Math/qt.hxx"
#include "TFEL/Math/General/ConstExprMathFunctions.hxx"
#ifndef _LIBCPP_VERSION
#include "TFEL/Material/IsotropicEshelbyTensor.hxx"
#include "TFEL/Material/AnisotropicEshelbyTensor.hxx"
#endif /* _LIBCPP_VERSION */
#include "TFEL/Material/StiffnessTensor.hxx"
#include "TFEL/Tests/TestCase.hxx"
#include "TFEL/Tests/TestProxy.hxx"
#include "TFEL/Tests/TestManager.hxx"

struct AnisotropicEshelbyTensorTest final : public tfel::tests::TestCase {
  AnisotropicEshelbyTensorTest()
      : tfel::tests::TestCase("TFEL/Material", "AnisotropicEshelbyTensor") {
  }  // end of AnisotropicEshelbyTensorTest

  tfel::tests::TestResult execute() override {
    this->template test_Eshelby<double, true>();
    this->template test_Eshelby2D<double, true>();
    this->template test_localisator<double, true>();
    return this->result;
  }

 private:
  template <typename NumericType, bool use_qt>
  void test_Eshelby() {
#ifndef _LIBCPP_VERSION
    using namespace tfel::material::homogenization::elasticity;
    using real = NumericType;
    using lg = typename tfel::config::Types<1u, real, use_qt>::length;
    using stress = typename tfel::config::Types<1u, real, use_qt>::stress;
    static constexpr auto eps =
        tfel::math::constexpr_fct::sqrt(std::numeric_limits<real>::epsilon());
    const auto nu = real{0.3};
    const auto young = stress{150e9};
    const tfel::math::tvector<3u, real> n_a = {1., 0., 0.};
    const tfel::math::tvector<3u, real> n_b = {0., 1., 0.};
    tfel::math::st2tost2<3u, stress> C_0;
    using namespace tfel::material;
    static constexpr auto value =
        StiffnessTensorAlterationCharacteristic::UNALTERED;
    computeIsotropicStiffnessTensorII<3u, value, stress, real>(C_0, young, nu);
    const auto S1 = computeAnisotropicEshelbyTensor<stress>(
        C_0, n_a, lg{3}, n_b, lg{2}, lg{1}, 14);
    const auto S2 = computeEshelbyTensor<stress>(nu, lg{1}, lg{2}, lg{3});
    const auto S3 = computeEshelbyTensor<stress>(nu, lg{2}, lg{3}, lg{1});
    for (int i : {0, 1, 2, 3, 4, 5}) {
      for (int j : {0, 1, 2, 3, 4, 5}) {
        TFEL_TESTS_ASSERT(std::abs(S1(i, j) - S2(i, j)) < eps);
        TFEL_TESTS_ASSERT(std::abs(S1(i, j) - S3(i, j)) < eps);
        // std::cout << S1(i,j)-S2(i,j)<< " "<< eps<<'\n';
        // std::cout << S1(i,j)-S3(i,j) << " "<< eps<<'\n';
      }
    }

    const auto SAxi1 = computeAnisotropicEshelbyTensor<stress>(
        C_0, n_a, lg{30}, n_b, lg{3}, lg{3}, 14);
    const auto SAxi2 = computeEshelbyTensor<stress>(nu, lg{30}, lg{3}, lg{3});
    for (int i : {0, 1, 2, 3, 4, 5}) {
      for (int j : {0, 1, 2, 3, 4, 5}) {
        TFEL_TESTS_ASSERT(std::abs(SAxi1(i, j) - SAxi2(i, j)) < eps);
        // std::cout << SAxi1(i,j)-SAxi2(i,j) << " "<< eps <<'\n';
      }
    }

    const auto SSph1 = computeAnisotropicEshelbyTensor<stress>(
        C_0, n_a, lg{3}, n_b, lg{3}, lg{3}, 14);
    const auto SSph2 = computeEshelbyTensor<stress>(nu, lg{30}, lg{30}, lg{30});
    for (int i : {0, 1, 2, 3, 4, 5}) {
      for (int j : {0, 1, 2, 3, 4, 5}) {
        TFEL_TESTS_ASSERT(std::abs(SSph1(i, j) - SSph2(i, j)) < eps);
        // std::cout << SSph1(i,j)-SSph2(i,j) << " "<< eps <<'\n';
      }
    }
#endif /* _LIBCPP_VERSION */
  }    // end of test_Eshelby

  template <typename NumericType, bool use_qt>
  void test_Eshelby2D() {
#ifndef _LIBCPP_VERSION
    using namespace tfel::material::homogenization::elasticity;
    using real = NumericType;
    using lg = typename tfel::config::Types<1u, real, use_qt>::length;
    using stress = typename tfel::config::Types<1u, real, use_qt>::stress;
    static constexpr auto eps =
        tfel::math::constexpr_fct::sqrt(std::numeric_limits<real>::epsilon());
    const auto nu = real{0.3};
    const auto young = stress{150e9};
    const tfel::math::tvector<2u, real> n_a = {1., 0.};
    tfel::math::st2tost2<2u, stress> C_0;
    using namespace tfel::material;
    static constexpr auto value =
        StiffnessTensorAlterationCharacteristic::UNALTERED;
    computeIsotropicStiffnessTensorII<2u, value, stress, real>(C_0, young, nu);
<<<<<<< HEAD
    const auto S2D1 =
        computePlaneStrainAnisotropicEshelbyTensor<stress>(
            C_0, n_a, lg{3}, lg{2}, 14);
    const auto S2D2 = computePlaneStrainEshelbyTensor(nu, real{1.5});
=======
    const auto S2D1 = computePlainStrainAnisotropicEshelbyTensor<stress>(
        C_0, n_a, lg{3}, lg{2}, 14);
    const auto S2D2 = computeEllipticCylinderEshelbyTensor(nu, real{1.5});
>>>>>>> 2652b36c
    for (int i : {0, 1, 2, 3}) {
      for (int j : {0, 1, 2, 3}) {
        TFEL_TESTS_ASSERT(std::abs(S2D1(i, j) - S2D2(i, j)) < eps);
        // std::cout << S2D1(i,j) <<" " <<S2D2(i,j)<< " "<< eps<<'\n';
      }
    }

<<<<<<< HEAD
    const auto S2DCir1 =
        computePlaneStrainAnisotropicEshelbyTensor<stress>(
            C_0, n_a, lg{3}, lg{3}, 14);
    const auto S2DCir2 = computeDiskPlaneStrainEshelbyTensor(nu);
=======
    const auto S2DCir1 = computePlainStrainAnisotropicEshelbyTensor<stress>(
        C_0, n_a, lg{3}, lg{3}, 14);
    const auto S2DCir2 = computeCircularCylinderEshelbyTensor(nu);
>>>>>>> 2652b36c
    for (int i : {0, 1, 2, 3}) {
      for (int j : {0, 1, 2, 3}) {
        TFEL_TESTS_ASSERT(std::abs(S2DCir1(i, j) - S2DCir2(i, j)) < eps);
        // std::cout << i <<" " << j <<" " << S2DCir1(i,j) <<" " << S2DCir2(i,j)
        // << " "<< eps <<'\n';
      }
    }
#endif /* _LIBCPP_VERSION */
  }    // end of test_Eshelby2D

  template <typename NumericType, bool use_qt>
  void test_localisator() {
#ifndef _LIBCPP_VERSION
    using namespace tfel::material::homogenization::elasticity;
    using real = NumericType;
    using lg = typename tfel::config::Types<1u, real, use_qt>::length;
    using stress = typename tfel::config::Types<1u, real, use_qt>::stress;

    static constexpr auto eps =
        tfel::math::constexpr_fct::sqrt(std::numeric_limits<real>::epsilon());
    const auto nu = real{0.3};
    const auto young = stress{1e9};
    const auto young_i = stress{150e9};
    const auto nu_i = real{0.1};
    const tfel::math::tvector<3u, real> n_a = {0., 0., 1.};
    const tfel::math::tvector<3u, real> n_b = {1., 0., 0.};
    tfel::math::st2tost2<3u, stress> C_0;
    tfel::math::st2tost2<3u, stress> C_i;
    using namespace tfel::material;
    static constexpr auto value =
        StiffnessTensorAlterationCharacteristic::UNALTERED;
    computeIsotropicStiffnessTensorII<3u, value, stress, real>(C_0, young, nu);
    computeIsotropicStiffnessTensorII<3u, value, stress, real>(C_i, young_i,
                                                               nu_i);

    const auto AAxis_0 = computeAnisotropicLocalisationTensor<stress>(
        C_0, C_i, n_a, lg{20}, n_b, lg{2}, lg{1});
    const auto AAxis_1 = computeEllipsoidLocalisationTensor<stress>(
        young, nu, young_i, nu_i, n_a, lg{20}, n_b, lg{2}, lg{1});
    for (int i : {0, 1, 2, 3, 4, 5}) {
      for (int j : {0, 1, 2, 3, 4, 5}) {
        TFEL_TESTS_ASSERT(std::abs(AAxis_0(i, j) - AAxis_1(i, j)) < eps);
        // std::cout << AAxis_0(i,j)-AAxis_1(i,j) << " "<< eps<<'\n';
      }
    }
#endif /* _LIBCPP_VERSION */
  }    // end of test_localisator

};  // end of struct AnisotropicEshelbyTensorTest

TFEL_TESTS_GENERATE_PROXY(AnisotropicEshelbyTensorTest,
                          "AnisotropicEshelbyTensor");

/* coverity [UNCAUGHT_EXCEPT]*/
int main() {
  auto& m = tfel::tests::TestManager::getTestManager();
  m.addTestOutput(std::cout);
  m.addXMLTestOutput("AnisotropicEshelbyTensor.xml");
  return m.execute().success() ? EXIT_SUCCESS : EXIT_FAILURE;
}  // end of main<|MERGE_RESOLUTION|>--- conflicted
+++ resolved
@@ -113,16 +113,11 @@
     static constexpr auto value =
         StiffnessTensorAlterationCharacteristic::UNALTERED;
     computeIsotropicStiffnessTensorII<2u, value, stress, real>(C_0, young, nu);
-<<<<<<< HEAD
     const auto S2D1 =
         computePlaneStrainAnisotropicEshelbyTensor<stress>(
             C_0, n_a, lg{3}, lg{2}, 14);
     const auto S2D2 = computePlaneStrainEshelbyTensor(nu, real{1.5});
-=======
-    const auto S2D1 = computePlainStrainAnisotropicEshelbyTensor<stress>(
-        C_0, n_a, lg{3}, lg{2}, 14);
-    const auto S2D2 = computeEllipticCylinderEshelbyTensor(nu, real{1.5});
->>>>>>> 2652b36c
+
     for (int i : {0, 1, 2, 3}) {
       for (int j : {0, 1, 2, 3}) {
         TFEL_TESTS_ASSERT(std::abs(S2D1(i, j) - S2D2(i, j)) < eps);
@@ -130,16 +125,11 @@
       }
     }
 
-<<<<<<< HEAD
     const auto S2DCir1 =
         computePlaneStrainAnisotropicEshelbyTensor<stress>(
             C_0, n_a, lg{3}, lg{3}, 14);
     const auto S2DCir2 = computeDiskPlaneStrainEshelbyTensor(nu);
-=======
-    const auto S2DCir1 = computePlainStrainAnisotropicEshelbyTensor<stress>(
-        C_0, n_a, lg{3}, lg{3}, 14);
-    const auto S2DCir2 = computeCircularCylinderEshelbyTensor(nu);
->>>>>>> 2652b36c
+
     for (int i : {0, 1, 2, 3}) {
       for (int j : {0, 1, 2, 3}) {
         TFEL_TESTS_ASSERT(std::abs(S2DCir1(i, j) - S2DCir2(i, j)) < eps);
