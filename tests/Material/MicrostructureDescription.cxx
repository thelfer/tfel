/*!
 * \file   tests/Material/MicrostructureDescription.cxx
 * \brief
 * \author Antoine Martin
 * \date   23 January 2025
 * \copyright Copyright (C) 2006-2018 CEA/DEN, EDF R&D. All rights
 * reserved.
 * This project is publicly released under either the GNU GPL Licence with
 * linking exception or the CECILL-A licence. A copy of thoses licences are
 * delivered with the sources of TFEL. CEA or EDF may also distribute this
 * project under specific licensing conditions.
 */

#ifdef NDEBUG
#undef NDEBUG
#endif NDEBUG

#include <limits>
#include <cstdlib>
#include <iostream>
#include <typeinfo>
#include "TFEL/Config/TFELTypes.hxx"
#include "TFEL/Math/qt.hxx"
#include "TFEL/Math/General/ConstExprMathFunctions.hxx"
#include "TFEL/Material/MicrostructureDescription.hxx"
#include "TFEL/Tests/TestCase.hxx"
#include "TFEL/Tests/TestProxy.hxx"
#include "TFEL/Tests/TestManager.hxx"
#include "TFEL/Material/StiffnessTensor.hxx"

template <typename T>
static constexpr T my_abs(const T& v) noexcept {
  return v < T(0) ? -v : v;
}

struct MicrostructureDescriptionTest final : public tfel::tests::TestCase {
  MicrostructureDescriptionTest()
      : tfel::tests::TestCase("TFEL/Material", "MicrostructureDescription") {
  }  // end of MicrostructureDescriptionTest

  tfel::tests::TestResult execute() override {
    using real = double;

    using stress = typename tfel::config::Types<1u, real, true>::stress;
    using length = typename tfel::config::Types<1u, real, true>::length;

    this->template test_particulate<real, stress, length>();
    this->template test_particulate<real, real, real>();

    return this->result;
  }

 private:
  template <typename real, typename stress, typename length>
  void test_particulate() {
    static constexpr auto eps = std::numeric_limits<real>::epsilon();
    using namespace tfel::material::homogenization::elasticity;
    length a = length(10);
    length b = length(1);
    length c = length(1);
    tfel::math::tvector<3u, real> n_a = {1., 0., 0.};
    tfel::math::tvector<3u, real> n_b = {0., 1., 0.};

    const auto young0 = stress{1e9};
    const auto nu0 = real(0.2);
    const auto youngi = stress{10e9};
    const auto nui = real(0.3);

    tfel::math::st2tost2<3u, stress> C_0;
    static constexpr auto value =
        tfel::material::StiffnessTensorAlterationCharacteristic::UNALTERED;
    tfel::material::computeIsotropicStiffnessTensorII<3u, value, stress, real>(
        C_0, young0, nu0);
    tfel::math::st2tost2<3u, stress> C_i;
    tfel::material::computeIsotropicStiffnessTensorII<3u, value, stress, real>(
        C_i, youngi, nui);
<<<<<<< HEAD
    const auto Enui=tfel::material::YoungNuModuli<stress>(youngi,nui);
    const auto KG0=tfel::material::computeKGModuli<stress>(C_0);
        
    Ellipsoid<length> ellipsoid1(a,b,c);
    Spheroid<length> spheroid1(a,b);
    IsotropicDistribution<stress> distrib1(ellipsoid1,real(0.5),Enui);
    IsotropicDistribution<stress> distrib2(spheroid1,real(0.5),Enui);
    const auto sph = Sphere<length>();
    SphereDistribution<stress> distrib21(sph,real(0.5),Enui);
    const auto A_iso21 = distrib21.computeMeanLocalisator(C_0);
    const auto A_iso22 = distrib21.computeMeanLocalisator(KG0);
    
    for (int i=0 ; i<6; i++)
    for (int j=0 ; j<6; j++){
    TFEL_TESTS_ASSERT(my_abs((A_iso21(i,j)- A_iso22(i,j))/young0) < eps/stress(1));
    }
    
    const auto A_iso1 = distrib1.computeMeanLocalisator(KG0);
    const auto A_iso2 = distrib2.computeMeanLocalisator(KG0);
    
    for (int i=0 ; i<6; i++)
    for (int j=0 ; j<6; j++){
    TFEL_TESTS_ASSERT(my_abs(A_iso1(i,j)- A_iso2(i,j)) < eps);
    }
    
    unsigned short int index = 0;
    TransverseIsotropicDistribution<stress> distrib3(spheroid1,real(0.5),Enui,n_b,index);                 
    OrientedDistribution<stress> distrib4(ellipsoid1,real(0.5),C_i,n_b,n_a);
    
    const auto A_Or_1 = distrib3.computeMeanLocalisator(KG0);
    const auto A_Or_2 = distrib4.computeMeanLocalisator(KG0);
    
    for (int i=0 ; i<6; i++)
    for (int j=0 ; j<6; j++){
    TFEL_TESTS_ASSERT(my_abs(A_Or_1(i,j)- A_Or_2(i,j)) < eps);
    }
    
    unsigned short int index2 = 1;
    TransverseIsotropicDistribution<stress> distrib5(ellipsoid1,real(0.5),Enui,n_a,index2);                 
    TransverseIsotropicDistribution<stress> distrib6(spheroid1,real(0.5),Enui,n_a,index2);
    
    const auto A_TI_1 = distrib5.computeMeanLocalisator(KG0);
    const auto A_TI_2 = distrib6.computeMeanLocalisator(KG0);
    
    for (int i=0 ; i<6; i++)
    for (int j=0 ; j<6; j++){
    TFEL_TESTS_ASSERT(my_abs(A_TI_1(i,j)- A_TI_2(i,j)) < eps);
    }
    
    
=======

    Ellipsoid<length> ellipsoid1(a, b, c);
    Spheroid<length> spheroid1(a, b);
    IsotropicDistribution<stress> distrib1(ellipsoid1, real(0.5), C_i);
    IsotropicDistribution<stress> distrib2(spheroid1, real(0.5), C_i);

    const auto A_iso1 = distrib1.computeMeanLocalisator(C_0);
    const auto A_iso2 = distrib2.computeMeanLocalisator(C_0);

    for (int i = 0; i < 6; i++)
      for (int j = 0; j < 6; j++) {
        TFEL_TESTS_ASSERT(my_abs(A_iso1(i, j) - A_iso2(i, j)) < eps);
      }

    unsigned short int index = 0;
    TransverseIsotropicDistribution<stress> distrib3(spheroid1, real(0.5), C_i,
                                                     n_b, index);
    OrientedDistribution<stress> distrib4(ellipsoid1, real(0.5), C_i, n_b, n_a);

    const auto A_Or_1 = distrib3.computeMeanLocalisator(C_0, true);
    const auto A_Or_2 = distrib4.computeMeanLocalisator(C_0, true);

    for (int i = 0; i < 6; i++)
      for (int j = 0; j < 6; j++) {
        TFEL_TESTS_ASSERT(my_abs(A_Or_1(i, j) - A_Or_2(i, j)) < eps);
      }

    unsigned short int index2 = 1;
    TransverseIsotropicDistribution<stress> distrib5(ellipsoid1, real(0.5), C_i,
                                                     n_a, index2);
    TransverseIsotropicDistribution<stress> distrib6(spheroid1, real(0.5), C_i,
                                                     n_a, index2);

    const auto A_TI_1 = distrib5.computeMeanLocalisator(C_0, true);
    const auto A_TI_2 = distrib6.computeMeanLocalisator(C_0, true);

    for (int i = 0; i < 6; i++)
      for (int j = 0; j < 6; j++) {
        TFEL_TESTS_ASSERT(my_abs(A_TI_1(i, j) - A_TI_2(i, j)) < eps);
      }

>>>>>>> d919ad3b
    ParticulateMicrostructure<3u, stress> micro1(C_0);
    micro1.addInclusionPhase(distrib1);
    micro1.addInclusionPhase(distrib2);
    micro1.addInclusionPhase(distrib2);
<<<<<<< HEAD
    micro1.addInclusionPhase(distrib2);
   
     
=======
>>>>>>> d919ad3b
  }

};  // end of struct MicrostructureDescriptionTest

TFEL_TESTS_GENERATE_PROXY(MicrostructureDescriptionTest,
                          "MicrostructureDescription");

/* coverity [UNCAUGHT_EXCEPT]*/
int main() {
  auto& m = tfel::tests::TestManager::getTestManager();
  m.addTestOutput(std::cout);
  m.addXMLTestOutput("MicrostructureDescription.xml");
  return m.execute().success() ? EXIT_SUCCESS : EXIT_FAILURE;
}  // end of main<|MERGE_RESOLUTION|>--- conflicted
+++ resolved
@@ -74,7 +74,6 @@
     tfel::math::st2tost2<3u, stress> C_i;
     tfel::material::computeIsotropicStiffnessTensorII<3u, value, stress, real>(
         C_i, youngi, nui);
-<<<<<<< HEAD
     const auto Enui=tfel::material::YoungNuModuli<stress>(youngi,nui);
     const auto KG0=tfel::material::computeKGModuli<stress>(C_0);
         
@@ -124,60 +123,11 @@
     TFEL_TESTS_ASSERT(my_abs(A_TI_1(i,j)- A_TI_2(i,j)) < eps);
     }
     
-    
-=======
-
-    Ellipsoid<length> ellipsoid1(a, b, c);
-    Spheroid<length> spheroid1(a, b);
-    IsotropicDistribution<stress> distrib1(ellipsoid1, real(0.5), C_i);
-    IsotropicDistribution<stress> distrib2(spheroid1, real(0.5), C_i);
-
-    const auto A_iso1 = distrib1.computeMeanLocalisator(C_0);
-    const auto A_iso2 = distrib2.computeMeanLocalisator(C_0);
-
-    for (int i = 0; i < 6; i++)
-      for (int j = 0; j < 6; j++) {
-        TFEL_TESTS_ASSERT(my_abs(A_iso1(i, j) - A_iso2(i, j)) < eps);
-      }
-
-    unsigned short int index = 0;
-    TransverseIsotropicDistribution<stress> distrib3(spheroid1, real(0.5), C_i,
-                                                     n_b, index);
-    OrientedDistribution<stress> distrib4(ellipsoid1, real(0.5), C_i, n_b, n_a);
-
-    const auto A_Or_1 = distrib3.computeMeanLocalisator(C_0, true);
-    const auto A_Or_2 = distrib4.computeMeanLocalisator(C_0, true);
-
-    for (int i = 0; i < 6; i++)
-      for (int j = 0; j < 6; j++) {
-        TFEL_TESTS_ASSERT(my_abs(A_Or_1(i, j) - A_Or_2(i, j)) < eps);
-      }
-
-    unsigned short int index2 = 1;
-    TransverseIsotropicDistribution<stress> distrib5(ellipsoid1, real(0.5), C_i,
-                                                     n_a, index2);
-    TransverseIsotropicDistribution<stress> distrib6(spheroid1, real(0.5), C_i,
-                                                     n_a, index2);
-
-    const auto A_TI_1 = distrib5.computeMeanLocalisator(C_0, true);
-    const auto A_TI_2 = distrib6.computeMeanLocalisator(C_0, true);
-
-    for (int i = 0; i < 6; i++)
-      for (int j = 0; j < 6; j++) {
-        TFEL_TESTS_ASSERT(my_abs(A_TI_1(i, j) - A_TI_2(i, j)) < eps);
-      }
-
->>>>>>> d919ad3b
     ParticulateMicrostructure<3u, stress> micro1(C_0);
     micro1.addInclusionPhase(distrib1);
     micro1.addInclusionPhase(distrib2);
     micro1.addInclusionPhase(distrib2);
-<<<<<<< HEAD
-    micro1.addInclusionPhase(distrib2);
    
-     
-=======
->>>>>>> d919ad3b
   }
 
 };  // end of struct MicrostructureDescriptionTest
