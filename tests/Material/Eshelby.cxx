--- conflicted
+++ resolved
@@ -111,17 +111,12 @@
 
     using namespace tfel::material::homogenization::elasticity;
     {  // const auto S1 = computeSphereEshelbyTensor(real{1});
-<<<<<<< HEAD
+
        // const auto S2 = computeAxisymmetricalEshelbyTensor(nu,real{0});
        // const auto S3 = computeAxisymmetricalEshelbyTensor(nu,real{-10});
        // const auto S4 = computeEshelbyTensor<real,lg>(nu,lg{-1},lg{3},lg{2});
        // const auto S5 = computeEshelbyTensor<real,lg>(nu,lg{-1},lg{-1},lg{1});
-=======
-      // const auto S2 = computeAxisymmetricalEshelbyTensor(nu,real{0});
-      // const auto S3 = computeAxisymmetricalEshelbyTensor(nu,real{-10});
-      // const auto S4 = computeEshelbyTensor<real,lg>(nu,lg{-1},lg{3},lg{2});
-      // const auto S5 = computeEshelbyTensor<real,lg>(nu,lg{-1},lg{-1},lg{1});
->>>>>>> 0014b946
+
     }
   };
 
@@ -277,7 +272,7 @@
     using namespace tfel::material::homogenization::elasticity;
     {  // const auto A1 =
        // computeSphereLocalisationTensor<real,stress>(young,real{1},young_i,nu_i);
-<<<<<<< HEAD
+
        // const auto A2 =
        // computeAxisymmetricalEllipsoidLocalisationTensor<real,stress>(young,nu,young_i,nu_i,n_a,real{0});
        // const auto A3 =
@@ -290,20 +285,7 @@
        // computeEllipsoidLocalisationTensor<real,stress,lg>(young,nu,young_i,nu_i,n_a,a,n_,b,c);
        // const auto A7 =
        // computeEllipsoidLocalisationTensor<real,stress,lg>(young,nu,young_i,nu_i,n_a,a,n__,b,c);
-=======
-      // const auto A2 =
-      // computeAxisymmetricalEllipsoidLocalisationTensor<real,stress>(young,nu,young_i,nu_i,n_a,real{0});
-      // const auto A3 =
-      // computeAxisymmetricalEllipsoidLocalisationTensor<real,stress>(young,nu,young_i,nu_i,n_0,real{1});
-      // const auto A4 =
-      // computeAxisymmetricalEllipsoidLocalisationTensor<real,stress>(stress{-1},nu,young_i,nu_i,n_a,real{1});
-      // const auto A5 =
-      // computeEllipsoidLocalisationTensor<real,stress,lg>(young,nu,young_i,nu_i,n_a,a,n_b,lg{0},c);
-      // const auto A6 =
-      // computeEllipsoidLocalisationTensor<real,stress,lg>(young,nu,young_i,nu_i,n_a,a,n_,b,c);
-      // const auto A7 =
-      // computeEllipsoidLocalisationTensor<real,stress,lg>(young,nu,young_i,nu_i,n_a,a,n__,b,c);
->>>>>>> 0014b946
+
     }
   };
 
@@ -320,6 +302,7 @@
     const auto nu = real{0.3};
     const auto young_i = stress{150e9};
     const auto nu_i = real{0.3};
+
 
     const tfel::math::tvector<3u, real> n_a = {0., 0., 1.};
     const tfel::math::tvector<3u, real> n_b = {1., 0., 0.};
@@ -330,11 +313,7 @@
           young, nu, young_i, nu_i);
       const auto ASphere_2 =
           computeAxisymmetricalEllipsoidLocalisationTensor<real, stress>(
-<<<<<<< HEAD
               young, nu, young_i, nu_i, n_a, real{1});
-=======
-              young, nu, young_i, nu_i, n_a, 1);
->>>>>>> 0014b946
       const auto ASphere_3 =
           computeEllipsoidLocalisationTensor<real, stress, lg>(
               young, nu, young_i, nu_i, n_a, lg{2}, n_b, lg{2.00000001},
@@ -361,7 +340,6 @@
         };
       };
     }
-<<<<<<< HEAD
 
     // this test checks that the rotation of the principal axis of the
     // axisymmetrical ellipsoid in the direction n_aa is ok :
@@ -386,9 +364,8 @@
       const auto Attnn = n_bb_n_bb * (Arot1 * n_aa_n_aa);
       // std::cout << Atttt(0) << Annnn(0) << Attnn(0) << std::endl;
       TFEL_TESTS_ASSERT(Annnn(0) - 5 * Atttt(0) > 0);
-    }
-=======
->>>>>>> 0014b946
+
+    }
   };
 
 };  // end of struct EshelbyTest
